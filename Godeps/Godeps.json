--- conflicted
+++ resolved
@@ -28,201 +28,91 @@
 		},
 		{
 			"ImportPath": "github.com/tsuru/tsuru/action",
-<<<<<<< HEAD
-			"Comment": "0.13.0-rc1-3-g9031950",
-			"Rev": "90319508cc358b48520087a26cf39e81dbeb098c"
+			"Rev": "61749d9679ae426a3438992f09d37ba41ce04e61"
 		},
 		{
 			"ImportPath": "github.com/tsuru/tsuru/api/shutdown",
-			"Comment": "0.13.0-rc1-3-g9031950",
-			"Rev": "90319508cc358b48520087a26cf39e81dbeb098c"
+			"Rev": "61749d9679ae426a3438992f09d37ba41ce04e61"
 		},
 		{
 			"ImportPath": "github.com/tsuru/tsuru/app",
-			"Comment": "0.13.0-rc1-3-g9031950",
-			"Rev": "90319508cc358b48520087a26cf39e81dbeb098c"
+			"Rev": "61749d9679ae426a3438992f09d37ba41ce04e61"
 		},
 		{
 			"ImportPath": "github.com/tsuru/tsuru/auth",
-			"Comment": "0.13.0-rc1-3-g9031950",
-			"Rev": "90319508cc358b48520087a26cf39e81dbeb098c"
+			"Rev": "61749d9679ae426a3438992f09d37ba41ce04e61"
 		},
 		{
 			"ImportPath": "github.com/tsuru/tsuru/cmd",
-			"Comment": "0.13.0-rc1-3-g9031950",
-			"Rev": "90319508cc358b48520087a26cf39e81dbeb098c"
+			"Rev": "61749d9679ae426a3438992f09d37ba41ce04e61"
 		},
 		{
 			"ImportPath": "github.com/tsuru/tsuru/db",
-			"Comment": "0.13.0-rc1-3-g9031950",
-			"Rev": "90319508cc358b48520087a26cf39e81dbeb098c"
+			"Rev": "61749d9679ae426a3438992f09d37ba41ce04e61"
 		},
 		{
 			"ImportPath": "github.com/tsuru/tsuru/errors",
-			"Comment": "0.13.0-rc1-3-g9031950",
-			"Rev": "90319508cc358b48520087a26cf39e81dbeb098c"
+			"Rev": "61749d9679ae426a3438992f09d37ba41ce04e61"
 		},
 		{
 			"ImportPath": "github.com/tsuru/tsuru/exec",
-			"Comment": "0.13.0-rc1-3-g9031950",
-			"Rev": "90319508cc358b48520087a26cf39e81dbeb098c"
+			"Rev": "61749d9679ae426a3438992f09d37ba41ce04e61"
 		},
 		{
 			"ImportPath": "github.com/tsuru/tsuru/fs",
-			"Comment": "0.13.0-rc1-3-g9031950",
-			"Rev": "90319508cc358b48520087a26cf39e81dbeb098c"
+			"Rev": "61749d9679ae426a3438992f09d37ba41ce04e61"
 		},
 		{
 			"ImportPath": "github.com/tsuru/tsuru/git",
-			"Comment": "0.13.0-rc1-3-g9031950",
-			"Rev": "90319508cc358b48520087a26cf39e81dbeb098c"
+			"Rev": "61749d9679ae426a3438992f09d37ba41ce04e61"
 		},
 		{
 			"ImportPath": "github.com/tsuru/tsuru/hc",
-			"Comment": "0.13.0-rc1-3-g9031950",
-			"Rev": "90319508cc358b48520087a26cf39e81dbeb098c"
+			"Rev": "61749d9679ae426a3438992f09d37ba41ce04e61"
 		},
 		{
 			"ImportPath": "github.com/tsuru/tsuru/io",
-			"Comment": "0.13.0-rc1-3-g9031950",
-			"Rev": "90319508cc358b48520087a26cf39e81dbeb098c"
+			"Rev": "61749d9679ae426a3438992f09d37ba41ce04e61"
 		},
 		{
 			"ImportPath": "github.com/tsuru/tsuru/log",
-			"Comment": "0.13.0-rc1-3-g9031950",
-			"Rev": "90319508cc358b48520087a26cf39e81dbeb098c"
+			"Rev": "61749d9679ae426a3438992f09d37ba41ce04e61"
 		},
 		{
 			"ImportPath": "github.com/tsuru/tsuru/provision",
-			"Comment": "0.13.0-rc1-3-g9031950",
-			"Rev": "90319508cc358b48520087a26cf39e81dbeb098c"
+			"Rev": "61749d9679ae426a3438992f09d37ba41ce04e61"
 		},
 		{
 			"ImportPath": "github.com/tsuru/tsuru/queue",
-			"Comment": "0.13.0-rc1-3-g9031950",
-			"Rev": "90319508cc358b48520087a26cf39e81dbeb098c"
+			"Rev": "61749d9679ae426a3438992f09d37ba41ce04e61"
 		},
 		{
 			"ImportPath": "github.com/tsuru/tsuru/quota",
-			"Comment": "0.13.0-rc1-3-g9031950",
-			"Rev": "90319508cc358b48520087a26cf39e81dbeb098c"
+			"Rev": "61749d9679ae426a3438992f09d37ba41ce04e61"
 		},
 		{
 			"ImportPath": "github.com/tsuru/tsuru/rec",
-			"Comment": "0.13.0-rc1-3-g9031950",
-			"Rev": "90319508cc358b48520087a26cf39e81dbeb098c"
+			"Rev": "61749d9679ae426a3438992f09d37ba41ce04e61"
 		},
 		{
 			"ImportPath": "github.com/tsuru/tsuru/repository",
-			"Comment": "0.13.0-rc1-3-g9031950",
-			"Rev": "90319508cc358b48520087a26cf39e81dbeb098c"
+			"Rev": "61749d9679ae426a3438992f09d37ba41ce04e61"
 		},
 		{
 			"ImportPath": "github.com/tsuru/tsuru/router",
-			"Comment": "0.13.0-rc1-3-g9031950",
-			"Rev": "90319508cc358b48520087a26cf39e81dbeb098c"
+			"Rev": "61749d9679ae426a3438992f09d37ba41ce04e61"
 		},
 		{
 			"ImportPath": "github.com/tsuru/tsuru/safe",
-			"Comment": "0.13.0-rc1-3-g9031950",
-			"Rev": "90319508cc358b48520087a26cf39e81dbeb098c"
+			"Rev": "61749d9679ae426a3438992f09d37ba41ce04e61"
 		},
 		{
 			"ImportPath": "github.com/tsuru/tsuru/service",
-			"Comment": "0.13.0-rc1-3-g9031950",
-			"Rev": "90319508cc358b48520087a26cf39e81dbeb098c"
+			"Rev": "61749d9679ae426a3438992f09d37ba41ce04e61"
 		},
 		{
 			"ImportPath": "github.com/tsuru/tsuru/validation",
-			"Comment": "0.13.0-rc1-3-g9031950",
-			"Rev": "90319508cc358b48520087a26cf39e81dbeb098c"
-=======
-			"Rev": "f02e3fbfce6c6267bda56d6b2e51fab7e043f7e6"
-		},
-		{
-			"ImportPath": "github.com/tsuru/tsuru/api/shutdown",
-			"Rev": "f02e3fbfce6c6267bda56d6b2e51fab7e043f7e6"
-		},
-		{
-			"ImportPath": "github.com/tsuru/tsuru/app",
-			"Rev": "f02e3fbfce6c6267bda56d6b2e51fab7e043f7e6"
-		},
-		{
-			"ImportPath": "github.com/tsuru/tsuru/auth",
-			"Rev": "f02e3fbfce6c6267bda56d6b2e51fab7e043f7e6"
-		},
-		{
-			"ImportPath": "github.com/tsuru/tsuru/cmd",
-			"Rev": "f02e3fbfce6c6267bda56d6b2e51fab7e043f7e6"
-		},
-		{
-			"ImportPath": "github.com/tsuru/tsuru/db",
-			"Rev": "f02e3fbfce6c6267bda56d6b2e51fab7e043f7e6"
-		},
-		{
-			"ImportPath": "github.com/tsuru/tsuru/errors",
-			"Rev": "f02e3fbfce6c6267bda56d6b2e51fab7e043f7e6"
-		},
-		{
-			"ImportPath": "github.com/tsuru/tsuru/exec",
-			"Rev": "f02e3fbfce6c6267bda56d6b2e51fab7e043f7e6"
-		},
-		{
-			"ImportPath": "github.com/tsuru/tsuru/fs",
-			"Rev": "f02e3fbfce6c6267bda56d6b2e51fab7e043f7e6"
-		},
-		{
-			"ImportPath": "github.com/tsuru/tsuru/git",
-			"Rev": "f02e3fbfce6c6267bda56d6b2e51fab7e043f7e6"
-		},
-		{
-			"ImportPath": "github.com/tsuru/tsuru/hc",
-			"Rev": "f02e3fbfce6c6267bda56d6b2e51fab7e043f7e6"
-		},
-		{
-			"ImportPath": "github.com/tsuru/tsuru/io",
-			"Rev": "f02e3fbfce6c6267bda56d6b2e51fab7e043f7e6"
-		},
-		{
-			"ImportPath": "github.com/tsuru/tsuru/log",
-			"Rev": "f02e3fbfce6c6267bda56d6b2e51fab7e043f7e6"
-		},
-		{
-			"ImportPath": "github.com/tsuru/tsuru/provision",
-			"Rev": "f02e3fbfce6c6267bda56d6b2e51fab7e043f7e6"
-		},
-		{
-			"ImportPath": "github.com/tsuru/tsuru/queue",
-			"Rev": "f02e3fbfce6c6267bda56d6b2e51fab7e043f7e6"
-		},
-		{
-			"ImportPath": "github.com/tsuru/tsuru/quota",
-			"Rev": "f02e3fbfce6c6267bda56d6b2e51fab7e043f7e6"
-		},
-		{
-			"ImportPath": "github.com/tsuru/tsuru/rec",
-			"Rev": "f02e3fbfce6c6267bda56d6b2e51fab7e043f7e6"
-		},
-		{
-			"ImportPath": "github.com/tsuru/tsuru/repository",
-			"Rev": "f02e3fbfce6c6267bda56d6b2e51fab7e043f7e6"
-		},
-		{
-			"ImportPath": "github.com/tsuru/tsuru/router",
-			"Rev": "f02e3fbfce6c6267bda56d6b2e51fab7e043f7e6"
-		},
-		{
-			"ImportPath": "github.com/tsuru/tsuru/safe",
-			"Rev": "f02e3fbfce6c6267bda56d6b2e51fab7e043f7e6"
-		},
-		{
-			"ImportPath": "github.com/tsuru/tsuru/service",
-			"Rev": "f02e3fbfce6c6267bda56d6b2e51fab7e043f7e6"
-		},
-		{
-			"ImportPath": "github.com/tsuru/tsuru/validation",
-			"Rev": "f02e3fbfce6c6267bda56d6b2e51fab7e043f7e6"
->>>>>>> 7457a361
+			"Rev": "61749d9679ae426a3438992f09d37ba41ce04e61"
 		},
 		{
 			"ImportPath": "golang.org/x/crypto/ssh/terminal",
