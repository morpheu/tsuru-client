--- conflicted
+++ resolved
@@ -179,11 +179,7 @@
 func (c *AppUpdate) Info() *cmd.Info {
 	return &cmd.Info{
 		Name:  "app-update",
-<<<<<<< HEAD
-		Usage: "app-update [-a/--app appname] [--description/-d description] [--plan/-p plan name] [--router/-r router name] [--pool/-o pool] [--team-owner/-t team owner] [--platform/-f platform] [--tag/-g tag]...",
-=======
-		Usage: "app-update [-a/--app appname] [--description/-d description] [--plan/-p plan name] [--router/-r router name] [--pool/-o pool] [--team-owner/-t team owner] [-i/--image-reset] [--tag/-g tag]...",
->>>>>>> 01a7bba5
+		Usage: "app-update [-a/--app appname] [--description/-d description] [--plan/-p plan name] [--router/-r router name] [--pool/-o pool] [--team-owner/-t team owner] [--platform/-f platform] [-i/--image-reset] [--tag/-g tag]...",
 		Desc: `Updates an app, changing its description, tags, plan or pool information.
 
 The [[--description]] parameter sets a description for your app.
@@ -210,11 +206,8 @@
 		poolMessage := "App pool"
 		teamOwnerMessage := "App team owner"
 		tagMessage := "App tag"
-<<<<<<< HEAD
 		platformMsg := "App platform"
-=======
 		imgReset := "Forces next deploy to build app image from scratch"
->>>>>>> 01a7bba5
 		flagSet.StringVar(&c.description, "description", "", descriptionMessage)
 		flagSet.StringVar(&c.description, "d", "", descriptionMessage)
 		flagSet.StringVar(&c.plan, "plan", "", planMessage)
@@ -255,11 +248,8 @@
 	v.Set("description", c.description)
 	v.Set("pool", c.pool)
 	v.Set("teamOwner", c.teamOwner)
-<<<<<<< HEAD
 	v.Set("platform", c.platform)
-=======
 	v.Set("imageReset", strconv.FormatBool(c.imageReset))
->>>>>>> 01a7bba5
 	for _, tag := range c.tags {
 		v.Add("tag", tag)
 	}
