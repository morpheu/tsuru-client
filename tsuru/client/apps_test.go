// Copyright 2016 tsuru-client authors. All rights reserved.
// Use of this source code is governed by a BSD-style
// license that can be found in the LICENSE file.

package client

import (
	"bytes"
	"encoding/json"
	"fmt"
	"io/ioutil"
	"net/http"
	"net/url"
	"strings"
	"time"

	"github.com/tsuru/gnuflag"
	"github.com/tsuru/tsuru/cmd"
	"github.com/tsuru/tsuru/cmd/cmdtest"
	"github.com/tsuru/tsuru/io"
	"gopkg.in/check.v1"
)

var appflag = &gnuflag.Flag{
	Name:     "app",
	Usage:    "The name of the app.",
	Value:    nil,
	DefValue: "",
}

func (s *S) TestAppCreateInfo(c *check.C) {
	c.Assert((&AppCreate{}).Info(), check.NotNil)
}

func (s *S) TestAppCreate(c *check.C) {
	var stdout, stderr bytes.Buffer
	result := `{"status":"success", "repository_url":"git@tsuru.plataformas.glb.com:ble.git"}`
	expected := `App "ble" has been created!
Use app-info to check the status of the app and its units.
Your repository for "ble" project is "git@tsuru.plataformas.glb.com:ble.git"` + "\n"
	context := cmd.Context{
		Args:   []string{"ble", "django"},
		Stdout: &stdout,
		Stderr: &stderr,
	}
	trans := cmdtest.ConditionalTransport{
		Transport: cmdtest.Transport{Message: result, Status: http.StatusOK},
		CondFunc: func(r *http.Request) bool {
			name := r.FormValue("name") == "ble"
			platform := r.FormValue("platform") == "django"
			teamOwner := r.FormValue("teamOwner") == ""
			plan := r.FormValue("plan") == ""
			pool := r.FormValue("pool") == ""
			description := r.FormValue("description") == ""
			r.ParseForm()
			tags := r.Form["tag"] == nil
			router := r.FormValue("router") == ""
			method := r.Method == "POST"
			contentType := r.Header.Get("Content-Type") == "application/x-www-form-urlencoded"
			url := strings.HasSuffix(r.URL.Path, "/apps")
			return method && url && name && platform && teamOwner && plan && pool && description && tags && contentType && router
		},
	}
	client := cmd.NewClient(&http.Client{Transport: &trans}, nil, manager)
	command := AppCreate{}
	err := command.Run(&context, client)
	c.Assert(err, check.IsNil)
	c.Assert(stdout.String(), check.Equals, expected)
}

func (s *S) TestAppCreateEmptyPlatform(c *check.C) {
	var stdout, stderr bytes.Buffer
	result := `{"status":"success", "repository_url":"git@tsuru.plataformas.glb.com:ble.git"}`
	expected := `App "ble" has been created!
Use app-info to check the status of the app and its units.
Your repository for "ble" project is "git@tsuru.plataformas.glb.com:ble.git"` + "\n"
	context := cmd.Context{
		Args:   []string{"ble"},
		Stdout: &stdout,
		Stderr: &stderr,
	}
	trans := cmdtest.ConditionalTransport{
		Transport: cmdtest.Transport{Message: result, Status: http.StatusOK},
		CondFunc: func(r *http.Request) bool {
			name := r.FormValue("name") == "ble"
			platform := r.FormValue("platform") == ""
			teamOwner := r.FormValue("teamOwner") == ""
			plan := r.FormValue("plan") == ""
			pool := r.FormValue("pool") == ""
			description := r.FormValue("description") == ""
			r.ParseForm()
			tags := r.Form["tag"] == nil
			router := r.FormValue("router") == ""
			method := r.Method == "POST"
			contentType := r.Header.Get("Content-Type") == "application/x-www-form-urlencoded"
			url := strings.HasSuffix(r.URL.Path, "/apps")
			return method && url && name && platform && teamOwner && plan && pool && description && tags && contentType && router
		},
	}
	client := cmd.NewClient(&http.Client{Transport: &trans}, nil, manager)
	command := AppCreate{}
	err := command.Run(&context, client)
	c.Assert(err, check.IsNil)
	c.Assert(stdout.String(), check.Equals, expected)
}

func (s *S) TestAppCreateTeamOwner(c *check.C) {
	var stdout, stderr bytes.Buffer
	result := `{"status":"success", "repository_url":"git@tsuru.plataformas.glb.com:ble.git"}`
	expected := `App "ble" has been created!
Use app-info to check the status of the app and its units.
Your repository for "ble" project is "git@tsuru.plataformas.glb.com:ble.git"` + "\n"
	context := cmd.Context{
		Args:   []string{"ble", "django"},
		Stdout: &stdout,
		Stderr: &stderr,
	}
	trans := cmdtest.ConditionalTransport{
		Transport: cmdtest.Transport{Message: result, Status: http.StatusOK},
		CondFunc: func(r *http.Request) bool {
			name := r.FormValue("name") == "ble"
			platform := r.FormValue("platform") == "django"
			teamOwner := r.FormValue("teamOwner") == "team"
			plan := r.FormValue("plan") == ""
			pool := r.FormValue("pool") == ""
			description := r.FormValue("description") == ""
			r.ParseForm()
			tags := r.Form["tag"] == nil
			router := r.FormValue("router") == ""
			method := r.Method == "POST"
			url := strings.HasSuffix(r.URL.Path, "/apps")
			contentType := r.Header.Get("Content-Type") == "application/x-www-form-urlencoded"
			return method && url && name && platform && teamOwner && plan && pool && description && tags && contentType && router
		},
	}
	client := cmd.NewClient(&http.Client{Transport: &trans}, nil, manager)
	command := AppCreate{}
	command.Flags().Parse(true, []string{"-t", "team"})
	err := command.Run(&context, client)
	c.Assert(err, check.IsNil)
	c.Assert(stdout.String(), check.Equals, expected)
}

func (s *S) TestAppCreatePlan(c *check.C) {
	var stdout, stderr bytes.Buffer
	result := `{"status":"success", "repository_url":"git@tsuru.plataformas.glb.com:ble.git"}`
	expected := `App "ble" has been created!
Use app-info to check the status of the app and its units.
Your repository for "ble" project is "git@tsuru.plataformas.glb.com:ble.git"` + "\n"
	context := cmd.Context{
		Args:   []string{"ble", "django"},
		Stdout: &stdout,
		Stderr: &stderr,
	}
	trans := cmdtest.ConditionalTransport{
		Transport: cmdtest.Transport{Message: result, Status: http.StatusOK},
		CondFunc: func(r *http.Request) bool {
			name := r.FormValue("name") == "ble"
			platform := r.FormValue("platform") == "django"
			teamOwner := r.FormValue("teamOwner") == ""
			plan := r.FormValue("plan") == "myplan"
			pool := r.FormValue("pool") == ""
			router := r.FormValue("router") == ""
			description := r.FormValue("description") == ""
			r.ParseForm()
			tags := r.Form["tag"] == nil
			method := r.Method == "POST"
			url := strings.HasSuffix(r.URL.Path, "/apps")
			contentType := r.Header.Get("Content-Type") == "application/x-www-form-urlencoded"
			return method && url && name && platform && teamOwner && plan && pool && description && tags && contentType && router
		},
	}
	client := cmd.NewClient(&http.Client{Transport: &trans}, nil, manager)
	command := AppCreate{}
	command.Flags().Parse(true, []string{"-p", "myplan"})
	err := command.Run(&context, client)
	c.Assert(err, check.IsNil)
	c.Assert(stdout.String(), check.Equals, expected)
}

func (s *S) TestAppCreatePool(c *check.C) {
	var stdout, stderr bytes.Buffer
	result := `{"status":"success", "repository_url":"git@tsuru.plataformas.glb.com:ble.git"}`
	expected := `App "ble" has been created!
Use app-info to check the status of the app and its units.
Your repository for "ble" project is "git@tsuru.plataformas.glb.com:ble.git"` + "\n"
	context := cmd.Context{
		Args:   []string{"ble", "django"},
		Stdout: &stdout,
		Stderr: &stderr,
	}
	trans := cmdtest.ConditionalTransport{
		Transport: cmdtest.Transport{Message: result, Status: http.StatusOK},
		CondFunc: func(r *http.Request) bool {
			name := r.FormValue("name") == "ble"
			platform := r.FormValue("platform") == "django"
			teamowner := r.FormValue("teamowner") == ""
			plan := r.FormValue("plan") == ""
			pool := r.FormValue("pool") == "mypool"
			router := r.FormValue("router") == ""
			description := r.FormValue("description") == ""
			r.ParseForm()
			tags := r.Form["tag"] == nil
			method := r.Method == "POST"
			url := strings.HasSuffix(r.URL.Path, "/apps")
			contentType := r.Header.Get("Content-Type") == "application/x-www-form-urlencoded"
			return method && url && name && platform && teamowner && plan && pool && description && tags && contentType && router
		},
	}
	client := cmd.NewClient(&http.Client{Transport: &trans}, nil, manager)
	command := AppCreate{}
	command.Flags().Parse(true, []string{"-o", "mypool"})
	err := command.Run(&context, client)
	c.Assert(err, check.IsNil)
	c.Assert(stdout.String(), check.Equals, expected)
}

func (s *S) TestAppCreateRouterOpts(c *check.C) {
	var stdout, stderr bytes.Buffer
	result := `{"status":"success", "repository_url":"git@tsuru.plataformas.glb.com:ble.git"}`
	expected := `App "ble" has been created!
Use app-info to check the status of the app and its units.
Your repository for "ble" project is "git@tsuru.plataformas.glb.com:ble.git"` + "\n"
	context := cmd.Context{
		Args:   []string{"ble", "django"},
		Stdout: &stdout,
		Stderr: &stderr,
	}
	trans := cmdtest.ConditionalTransport{
		Transport: cmdtest.Transport{Message: result, Status: http.StatusOK},
		CondFunc: func(r *http.Request) bool {
			name := r.FormValue("name") == "ble"
			platform := r.FormValue("platform") == "django"
			teamowner := r.FormValue("teamowner") == ""
			plan := r.FormValue("plan") == ""
			pool := r.FormValue("pool") == ""
			description := r.FormValue("description") == ""
			r.ParseForm()
			tags := r.Form["tag"] == nil
			router := r.FormValue("router") == ""
			c.Assert(r.FormValue("routeropts.a"), check.Equals, "1")
			c.Assert(r.FormValue("routeropts.b"), check.Equals, "2")
			method := r.Method == "POST"
			url := strings.HasSuffix(r.URL.Path, "/apps")
			contentType := r.Header.Get("Content-Type") == "application/x-www-form-urlencoded"
			return method && url && name && platform && teamowner && plan && pool && description && tags && contentType && router
		},
	}
	client := cmd.NewClient(&http.Client{Transport: &trans}, nil, manager)
	command := AppCreate{}
	command.Flags().Parse(true, []string{"--router-opts", "a=1", "--router-opts", "b=2"})
	err := command.Run(&context, client)
	c.Assert(err, check.IsNil)
	c.Assert(stdout.String(), check.Equals, expected)
}

func (s *S) TestAppCreateNoRepository(c *check.C) {
	var stdout, stderr bytes.Buffer
	result := `{"status":"success"}`
	expected := `App "ble" has been created!
Use app-info to check the status of the app and its units.` + "\n"
	context := cmd.Context{
		Args:   []string{"ble", "django"},
		Stdout: &stdout,
		Stderr: &stderr,
	}
	trans := cmdtest.ConditionalTransport{
		Transport: cmdtest.Transport{Message: result, Status: http.StatusOK},
		CondFunc: func(r *http.Request) bool {
			name := r.FormValue("name") == "ble"
			platform := r.FormValue("platform") == "django"
			teamowner := r.FormValue("teamowner") == ""
			plan := r.FormValue("plan") == ""
			pool := r.FormValue("pool") == ""
			router := r.FormValue("router") == ""
			description := r.FormValue("description") == ""
			r.ParseForm()
			tags := r.Form["tag"] == nil
			method := r.Method == "POST"
			url := strings.HasSuffix(r.URL.Path, "/apps")
			contentType := r.Header.Get("Content-Type") == "application/x-www-form-urlencoded"
			return method && url && name && platform && teamowner && plan && pool && description && tags && contentType && router
		},
	}
	client := cmd.NewClient(&http.Client{Transport: &trans}, nil, manager)
	command := AppCreate{}
	err := command.Run(&context, client)
	c.Assert(err, check.IsNil)
	c.Assert(stdout.String(), check.Equals, expected)
}

func (s *S) TestAppCreateWithInvalidFramework(c *check.C) {
	var stdout, stderr bytes.Buffer
	context := cmd.Context{
		Args:   []string{"invalidapp", "lombra"},
		Stdout: &stdout,
		Stderr: &stderr,
	}
	client := cmd.NewClient(&http.Client{Transport: &cmdtest.Transport{Message: "", Status: http.StatusInternalServerError}}, nil, manager)
	command := AppCreate{}
	err := command.Run(&context, client)
	c.Assert(err, check.NotNil)
	c.Assert(stdout.String(), check.Equals, "")
}

func (s *S) TestAppCreateWithTags(c *check.C) {
	var stdout, stderr bytes.Buffer
	result := `{"status":"success", "repository_url":"git@tsuru.plataformas.glb.com:ble.git"}`
	expected := `App "ble" has been created!
Use app-info to check the status of the app and its units.
Your repository for "ble" project is "git@tsuru.plataformas.glb.com:ble.git"` + "\n"
	context := cmd.Context{
		Args:   []string{"ble", "django"},
		Stdout: &stdout,
		Stderr: &stderr,
	}
	trans := cmdtest.ConditionalTransport{
		Transport: cmdtest.Transport{Message: result, Status: http.StatusOK},
		CondFunc: func(r *http.Request) bool {
			r.ParseForm()
			name := r.FormValue("name") == "ble"
			platform := r.FormValue("platform") == "django"
			teamOwner := r.FormValue("teamOwner") == ""
			plan := r.FormValue("plan") == ""
			pool := r.FormValue("pool") == ""
			description := r.FormValue("description") == ""
			tags := len(r.Form["tag"]) == 2 && r.Form["tag"][0] == "tag1" && r.Form["tag"][1] == "tag2"
			router := r.FormValue("router") == ""
			method := r.Method == "POST"
			contentType := r.Header.Get("Content-Type") == "application/x-www-form-urlencoded"
			url := strings.HasSuffix(r.URL.Path, "/apps")
			return method && url && name && platform && teamOwner && plan && pool && description && tags && contentType && router
		},
	}
	client := cmd.NewClient(&http.Client{Transport: &trans}, nil, manager)
	command := AppCreate{}
	command.Flags().Parse(true, []string{"--tag", "tag1", "--tag", "tag2"})
	err := command.Run(&context, client)
	c.Assert(err, check.IsNil)
	c.Assert(stdout.String(), check.Equals, expected)
}

func (s *S) TestAppCreateWithEmptyTag(c *check.C) {
	var stdout, stderr bytes.Buffer
	result := `{"status":"success", "repository_url":"git@tsuru.plataformas.glb.com:ble.git"}`
	expected := `App "ble" has been created!
Use app-info to check the status of the app and its units.
Your repository for "ble" project is "git@tsuru.plataformas.glb.com:ble.git"` + "\n"
	context := cmd.Context{
		Args:   []string{"ble", "django"},
		Stdout: &stdout,
		Stderr: &stderr,
	}
	trans := cmdtest.ConditionalTransport{
		Transport: cmdtest.Transport{Message: result, Status: http.StatusOK},
		CondFunc: func(r *http.Request) bool {
			r.ParseForm()
			name := r.FormValue("name") == "ble"
			platform := r.FormValue("platform") == "django"
			teamOwner := r.FormValue("teamOwner") == ""
			plan := r.FormValue("plan") == ""
			pool := r.FormValue("pool") == ""
			description := r.FormValue("description") == ""
			tags := len(r.Form["tag"]) == 1 && r.Form["tag"][0] == ""
			router := r.FormValue("router") == ""
			method := r.Method == "POST"
			contentType := r.Header.Get("Content-Type") == "application/x-www-form-urlencoded"
			url := strings.HasSuffix(r.URL.Path, "/apps")
			return method && url && name && platform && teamOwner && plan && pool && description && tags && contentType && router
		},
	}
	client := cmd.NewClient(&http.Client{Transport: &trans}, nil, manager)
	command := AppCreate{}
	command.Flags().Parse(true, []string{"--tag", ""})
	err := command.Run(&context, client)
	c.Assert(err, check.IsNil)
	c.Assert(stdout.String(), check.Equals, expected)
}

func (s *S) TestAppCreateFlags(c *check.C) {
	command := AppCreate{}
	flagset := command.Flags()
	c.Assert(flagset, check.NotNil)
	flagset.Parse(true, []string{"-p", "myplan"})
	plan := flagset.Lookup("plan")
	usage := "The plan used to create the app"
	c.Check(plan, check.NotNil)
	c.Check(plan.Name, check.Equals, "plan")
	c.Check(plan.Usage, check.Equals, usage)
	c.Check(plan.Value.String(), check.Equals, "myplan")
	c.Check(plan.DefValue, check.Equals, "")
	splan := flagset.Lookup("p")
	c.Check(splan, check.NotNil)
	c.Check(splan.Name, check.Equals, "p")
	c.Check(splan.Usage, check.Equals, usage)
	c.Check(splan.Value.String(), check.Equals, "myplan")
	c.Check(splan.DefValue, check.Equals, "")
	flagset.Parse(true, []string{"-t", "team"})
	usage = "Team owner app"
	teamOwner := flagset.Lookup("team")
	c.Check(teamOwner, check.NotNil)
	c.Check(teamOwner.Name, check.Equals, "team")
	c.Check(teamOwner.Usage, check.Equals, usage)
	c.Check(teamOwner.Value.String(), check.Equals, "team")
	c.Check(teamOwner.DefValue, check.Equals, "")
	teamOwner = flagset.Lookup("t")
	c.Check(teamOwner, check.NotNil)
	c.Check(teamOwner.Name, check.Equals, "t")
	c.Check(teamOwner.Usage, check.Equals, usage)
	c.Check(teamOwner.Value.String(), check.Equals, "team")
	c.Check(teamOwner.DefValue, check.Equals, "")
	flagset.Parse(true, []string{"-r", "router"})
	usage = "The router used by the app"
	router := flagset.Lookup("router")
	c.Check(router, check.NotNil)
	c.Check(router.Name, check.Equals, "router")
	c.Check(router.Usage, check.Equals, usage)
	c.Check(router.Value.String(), check.Equals, "router")
	c.Check(router.DefValue, check.Equals, "")
	router = flagset.Lookup("r")
	c.Check(router, check.NotNil)
	c.Check(router.Name, check.Equals, "r")
	c.Check(router.Usage, check.Equals, usage)
	c.Check(router.Value.String(), check.Equals, "router")
	c.Check(router.DefValue, check.Equals, "")
	flagset.Parse(true, []string{"--tag", "tag1", "--tag", "tag2"})
	usage = "App tag"
	tag := flagset.Lookup("tag")
	c.Check(tag, check.NotNil)
	c.Check(tag.Name, check.Equals, "tag")
	c.Check(tag.Usage, check.Equals, usage)
	c.Check(tag.Value.String(), check.Equals, "[\"tag1\",\"tag2\"]")
	c.Check(tag.DefValue, check.Equals, "[]")
	tag = flagset.Lookup("g")
	c.Check(tag, check.NotNil)
	c.Check(tag.Name, check.Equals, "g")
	c.Check(tag.Usage, check.Equals, usage)
	c.Check(tag.Value.String(), check.Equals, "[\"tag1\",\"tag2\"]")
	c.Check(tag.DefValue, check.Equals, "[]")
	flagset.Parse(true, []string{"--router-opts", "opt1=val1", "--router-opts", "opt2=val2"})
	routerOpts := flagset.Lookup("router-opts")
	c.Check(routerOpts, check.NotNil)
	c.Check(routerOpts.Name, check.Equals, "router-opts")
	c.Check(routerOpts.Usage, check.Equals, "Router options")
	c.Check(routerOpts.Value.String(), check.Equals, "{\"opt1\":\"val1\",\"opt2\":\"val2\"}")
	c.Check(routerOpts.DefValue, check.Equals, "{}")
}

func (s *S) TestAppUpdateInfo(c *check.C) {
	c.Assert((&AppUpdate{}).Info(), check.NotNil)
}

func (s *S) TestAppUpdate(c *check.C) {
	var stdout, stderr bytes.Buffer
	expected := fmt.Sprintf("App %q has been updated!\n", "ble")
	context := cmd.Context{
		Stdout: &stdout,
		Stderr: &stderr,
	}
	trans := &cmdtest.ConditionalTransport{
		Transport: cmdtest.Transport{Status: http.StatusOK},
		CondFunc: func(req *http.Request) bool {
			url := strings.HasSuffix(req.URL.Path, "/apps/ble")
			method := req.Method == "PUT"
			description := req.FormValue("description") == "description of my app"
			req.ParseForm()
			tags := len(req.Form["tag"]) == 2 && req.Form["tag"][0] == "tag 1" && req.Form["tag"][1] == "tag 2"
			router := req.FormValue("router") == "router"
<<<<<<< HEAD
			platform := req.FormValue("platform") == "python"
			return url && method && description && tags && router && platform
=======
			routerOpts := req.FormValue("routeropts.opt1") == "val1" && req.FormValue("routeropts.opt2") == "val2"
			return url && method && description && tags && router && routerOpts
>>>>>>> 1270bce2
		},
	}
	client := cmd.NewClient(&http.Client{Transport: trans}, nil, manager)
	command := AppUpdate{}
<<<<<<< HEAD
	command.Flags().Parse(true, []string{"-d", "description of my app", "-a", "ble", "-r", "router", "-l", "python", "-g", "tag 1", "-g", "tag 2"})
=======
	command.Flags().Parse(true, []string{"-d", "description of my app", "-a", "ble", "-r", "router", "-g", "tag 1", "-g", "tag 2",
		"--router-opts", "opt1=val1", "--router-opts", "opt2=val2"})
>>>>>>> 1270bce2
	err := command.Run(&context, client)
	c.Assert(err, check.IsNil)
	c.Assert(stdout.String(), check.Equals, expected)
}

func (s *S) TestAppUpdateImageReset(c *check.C) {
	var stdout, stderr bytes.Buffer
	expected := fmt.Sprintf("App %q has been updated!\n", "img")
	context := cmd.Context{
		Stdout: &stdout,
		Stderr: &stderr,
	}
	trans := &cmdtest.ConditionalTransport{
		Transport: cmdtest.Transport{Status: http.StatusOK},
		CondFunc: func(req *http.Request) bool {
			url := strings.HasSuffix(req.URL.Path, "/apps/img")
			method := req.Method == "PUT"
			imageReset := req.FormValue("imageReset") == "true"
			req.ParseForm()
			return url && method && imageReset
		},
	}
	client := cmd.NewClient(&http.Client{Transport: trans}, nil, manager)
	command := AppUpdate{}
	command.Flags().Parse(true, []string{"-a", "img", "-i"})
	err := command.Run(&context, client)
	c.Assert(err, check.IsNil)
	c.Assert(stdout.String(), check.Equals, expected)
}

func (s *S) TestAppUpdateWithoutTags(c *check.C) {
	var stdout, stderr bytes.Buffer
	expected := fmt.Sprintf("App %q has been updated!\n", "ble")
	context := cmd.Context{
		Stdout: &stdout,
		Stderr: &stderr,
	}
	trans := &cmdtest.ConditionalTransport{
		Transport: cmdtest.Transport{Status: http.StatusOK},
		CondFunc: func(req *http.Request) bool {
			url := strings.HasSuffix(req.URL.Path, "/apps/ble")
			method := req.Method == "PUT"
			description := req.FormValue("description") == "description"
			req.ParseForm()
			tags := req.Form["tag"] == nil
			return url && method && description && tags
		},
	}
	client := cmd.NewClient(&http.Client{Transport: trans}, nil, manager)
	command := AppUpdate{}
	command.Flags().Parse(true, []string{"-d", "description", "-a", "ble"})
	err := command.Run(&context, client)
	c.Assert(err, check.IsNil)
	c.Assert(stdout.String(), check.Equals, expected)
}

func (s *S) TestAppUpdateWithEmptyTag(c *check.C) {
	var stdout, stderr bytes.Buffer
	expected := fmt.Sprintf("App %q has been updated!\n", "ble")
	context := cmd.Context{
		Stdout: &stdout,
		Stderr: &stderr,
	}
	trans := &cmdtest.ConditionalTransport{
		Transport: cmdtest.Transport{Status: http.StatusOK},
		CondFunc: func(req *http.Request) bool {
			url := strings.HasSuffix(req.URL.Path, "/apps/ble")
			method := req.Method == "PUT"
			description := req.FormValue("description") == "description"
			req.ParseForm()
			tags := len(req.Form["tag"]) == 1 && req.Form["tag"][0] == ""
			return url && method && description && tags
		},
	}
	client := cmd.NewClient(&http.Client{Transport: trans}, nil, manager)
	command := AppUpdate{}
	command.Flags().Parse(true, []string{"-d", "description", "-a", "ble", "-g", ""})
	err := command.Run(&context, client)
	c.Assert(err, check.IsNil)
	c.Assert(stdout.String(), check.Equals, expected)
}

func (s *S) TestAppUpdateWithoutArgs(c *check.C) {
	var stdout, stderr bytes.Buffer
	expected := "Please use the -a/--app flag to specify which app you want to update."
	context := cmd.Context{
		Stdout: &stdout,
		Stderr: &stderr,
	}
	trans := &cmdtest.ConditionalTransport{
		Transport: cmdtest.Transport{Status: http.StatusOK},
		CondFunc: func(req *http.Request) bool {
			url := strings.HasSuffix(req.URL.Path, "/apps/secret")
			method := req.Method == "PUT"
			description := req.FormValue("description") == "description of my app"
			req.ParseForm()
			tags := req.Form["tag"] == nil
			return url && method && description && tags
		},
	}
	client := cmd.NewClient(&http.Client{Transport: trans}, nil, manager)
	command := AppUpdate{}
	command.Flags().Parse(true, []string{"-d", "description of my app"})
	err := command.Run(&context, client)
	c.Assert(err, check.NotNil)
	c.Assert(err.Error(), check.Equals, expected)
}

func (s *S) TestAppUpdateFlags(c *check.C) {
	command := AppUpdate{}
	flagset := command.Flags()
	c.Assert(flagset, check.NotNil)
	flagset.Parse(true, []string{"-d", "description of my app"})
	appdescription := flagset.Lookup("description")
	usage := "App description"
	c.Check(appdescription, check.NotNil)
	c.Check(appdescription.Name, check.Equals, "description")
	c.Check(appdescription.Usage, check.Equals, usage)
	c.Check(appdescription.Value.String(), check.Equals, "description of my app")
	c.Check(appdescription.DefValue, check.Equals, "")
	sdescription := flagset.Lookup("d")
	c.Check(sdescription, check.NotNil)
	c.Check(sdescription.Name, check.Equals, "d")
	c.Check(sdescription.Usage, check.Equals, usage)
	c.Check(sdescription.Value.String(), check.Equals, "description of my app")
	c.Check(sdescription.DefValue, check.Equals, "")
	flagset.Parse(true, []string{"-p", "my plan"})
	plan := flagset.Lookup("plan")
	description := "App plan"
	c.Check(plan, check.NotNil)
	c.Check(plan.Name, check.Equals, "plan")
	c.Check(plan.Usage, check.Equals, description)
	c.Check(plan.Value.String(), check.Equals, "my plan")
	c.Check(plan.DefValue, check.Equals, "")
	splan := flagset.Lookup("p")
	c.Check(splan, check.NotNil)
	c.Check(splan.Name, check.Equals, "p")
	c.Check(splan.Usage, check.Equals, description)
	c.Check(splan.Value.String(), check.Equals, "my plan")
	c.Check(splan.DefValue, check.Equals, "")
	flagset.Parse(true, []string{"-o", "myPool"})
	pool := flagset.Lookup("pool")
	description = "App pool"
	c.Check(pool, check.NotNil)
	c.Check(pool.Name, check.Equals, "pool")
	c.Check(pool.Usage, check.Equals, description)
	c.Check(pool.Value.String(), check.Equals, "myPool")
	c.Check(pool.DefValue, check.Equals, "")
	spool := flagset.Lookup("o")
	c.Check(spool, check.NotNil)
	c.Check(spool.Name, check.Equals, "o")
	c.Check(spool.Usage, check.Equals, description)
	c.Check(spool.Value.String(), check.Equals, "myPool")
	c.Check(spool.DefValue, check.Equals, "")
	flagset.Parse(true, []string{"-t", "newowner"})
	teamOwner := flagset.Lookup("team-owner")
	description = "App team owner"
	c.Check(teamOwner, check.NotNil)
	c.Check(teamOwner.Name, check.Equals, "team-owner")
	c.Check(teamOwner.Usage, check.Equals, description)
	c.Check(teamOwner.Value.String(), check.Equals, "newowner")
	c.Check(teamOwner.DefValue, check.Equals, "")
	steamOwner := flagset.Lookup("t")
	c.Check(steamOwner, check.NotNil)
	c.Check(steamOwner.Name, check.Equals, "t")
	c.Check(steamOwner.Usage, check.Equals, description)
	c.Check(steamOwner.Value.String(), check.Equals, "newowner")
	c.Check(steamOwner.DefValue, check.Equals, "")
	flagset.Parse(true, []string{"-r", "router"})
	usage = "App router"
	router := flagset.Lookup("router")
	c.Check(router, check.NotNil)
	c.Check(router.Name, check.Equals, "router")
	c.Check(router.Usage, check.Equals, usage)
	c.Check(router.Value.String(), check.Equals, "router")
	c.Check(router.DefValue, check.Equals, "")
	router = flagset.Lookup("r")
	c.Check(router, check.NotNil)
	c.Check(router.Name, check.Equals, "r")
	c.Check(router.Usage, check.Equals, usage)
	c.Check(router.Value.String(), check.Equals, "router")
	c.Check(router.DefValue, check.Equals, "")
	flagset.Parse(true, []string{"-g", "tag"})
	usage = "App tag"
	tag := flagset.Lookup("tag")
	c.Check(tag, check.NotNil)
	c.Check(tag.Name, check.Equals, "tag")
	c.Check(tag.Usage, check.Equals, usage)
	c.Check(tag.Value.String(), check.Equals, "[\"tag\"]")
	c.Check(tag.DefValue, check.Equals, "[]")
	tag = flagset.Lookup("g")
	c.Check(tag, check.NotNil)
	c.Check(tag.Name, check.Equals, "g")
	c.Check(tag.Usage, check.Equals, usage)
	c.Check(tag.Value.String(), check.Equals, "[\"tag\"]")
	c.Check(tag.DefValue, check.Equals, "[]")
}

func (s *S) TestAppRemove(c *check.C) {
	var stdout, stderr bytes.Buffer
	expectedOut := "-- removed --"
	msg := io.SimpleJsonMessage{Message: expectedOut}
	result, err := json.Marshal(msg)
	c.Assert(err, check.IsNil)
	expected := `Are you sure you want to remove app "ble"? (y/n) `
	context := cmd.Context{
		Args:   []string{"ble"},
		Stdout: &stdout,
		Stderr: &stderr,
		Stdin:  strings.NewReader("y\n"),
	}
	client := cmd.NewClient(&http.Client{Transport: &cmdtest.Transport{Message: string(result), Status: http.StatusOK}}, nil, manager)
	command := AppRemove{}
	command.Flags().Parse(true, []string{"-a", "ble"})
	err = command.Run(&context, client)
	c.Assert(err, check.IsNil)
	c.Assert(stdout.String(), check.Equals, expected+expectedOut)
}

func (s *S) TestAppRemoveWithoutAsking(c *check.C) {
	var stdout, stderr bytes.Buffer
	expectedOut := "-- removed --"
	msg := io.SimpleJsonMessage{Message: expectedOut}
	result, err := json.Marshal(msg)
	c.Assert(err, check.IsNil)
	context := cmd.Context{
		Args:   []string{"ble"},
		Stdout: &stdout,
		Stderr: &stderr,
		Stdin:  strings.NewReader("y\n"),
	}
	client := cmd.NewClient(&http.Client{Transport: &cmdtest.Transport{Message: string(result), Status: http.StatusOK}}, nil, manager)
	command := AppRemove{}
	command.Flags().Parse(true, []string{"-a", "ble", "-y"})
	err = command.Run(&context, client)
	c.Assert(err, check.IsNil)
	c.Assert(stdout.String(), check.Equals, expectedOut)
}

func (s *S) TestAppRemoveFlags(c *check.C) {
	command := AppRemove{}
	flagset := command.Flags()
	c.Assert(flagset, check.NotNil)
	flagset.Parse(true, []string{"-a", "ashamed", "-y"})
	app := flagset.Lookup("app")
	c.Check(app, check.NotNil)
	c.Check(app.Name, check.Equals, "app")
	c.Check(app.Usage, check.Equals, "The name of the app.")
	c.Check(app.Value.String(), check.Equals, "ashamed")
	c.Check(app.DefValue, check.Equals, "")
	sapp := flagset.Lookup("a")
	c.Check(sapp, check.NotNil)
	c.Check(sapp.Name, check.Equals, "a")
	c.Check(sapp.Usage, check.Equals, "The name of the app.")
	c.Check(sapp.Value.String(), check.Equals, "ashamed")
	c.Check(sapp.DefValue, check.Equals, "")
	assume := flagset.Lookup("assume-yes")
	c.Check(assume, check.NotNil)
	c.Check(assume.Name, check.Equals, "assume-yes")
	c.Check(assume.Usage, check.Equals, "Don't ask for confirmation.")
	c.Check(assume.Value.String(), check.Equals, "true")
	c.Check(assume.DefValue, check.Equals, "false")
	sassume := flagset.Lookup("y")
	c.Check(sassume, check.NotNil)
	c.Check(sassume.Name, check.Equals, "y")
	c.Check(sassume.Usage, check.Equals, "Don't ask for confirmation.")
	c.Check(sassume.Value.String(), check.Equals, "true")
	c.Check(sassume.DefValue, check.Equals, "false")
}

func (s *S) TestAppRemoveWithoutArgs(c *check.C) {
	var stdout, stderr bytes.Buffer
	expected := "Please use the -a/--app flag to specify which app you want to remove."
	context := cmd.Context{
		Args:   nil,
		Stdout: &stdout,
		Stderr: &stderr,
		Stdin:  strings.NewReader("y\n"),
	}
	client := cmd.NewClient(&http.Client{Transport: &cmdtest.Transport{Message: "", Status: http.StatusOK}}, nil, manager)
	fake := cmdtest.FakeGuesser{Name: ""}
	guessCommand := cmd.GuessingCommand{G: &fake}
	command := AppRemove{GuessingCommand: guessCommand}
	err := command.Run(&context, client)
	c.Assert(err, check.NotNil)
	c.Assert(err.Error(), check.Equals, expected)
}

func (s *S) TestAppRemoveWithoutConfirmation(c *check.C) {
	var stdout, stderr bytes.Buffer
	expected := `Are you sure you want to remove app "ble"? (y/n) Abort.` + "\n"
	context := cmd.Context{
		Stdout: &stdout,
		Stderr: &stderr,
		Stdin:  strings.NewReader("n\n"),
	}
	command := AppRemove{}
	command.Flags().Parse(true, []string{"--app", "ble"})
	err := command.Run(&context, nil)
	c.Assert(err, check.IsNil)
	c.Assert(stdout.String(), check.Equals, expected)
}

func (s *S) TestAppRemoveInfo(c *check.C) {
	c.Assert((&AppRemove{}).Info(), check.NotNil)
}

func (s *S) TestAppInfo(c *check.C) {
	var stdout, stderr bytes.Buffer
	result := `{"name":"app1","teamowner":"myteam","cname":[""],"ip":"myapp.tsuru.io","platform":"php","repository":"git@git.com:php.git","state":"dead", "units":[{"Ip":"10.10.10.10","ID":"app1/0","Status":"started","Address":{"Host": "10.8.7.6:3333"}}, {"Ip":"9.9.9.9","ID":"app1/1","Status":"started","Address":{"Host": "10.8.7.6:3323"}}, {"Ip":"","ID":"app1/2","Status":"pending"}],"teams":["tsuruteam","crane"], "owner": "myapp_owner", "deploys": 7, "router": "planb"}`
	expected := `Application: app1
Description:
Tags:
Repository: git@git.com:php.git
Platform: php
Router: planb
Teams: tsuruteam, crane
Address: myapp.tsuru.io
Owner: myapp_owner
Team owner: myteam
Deploys: 7
Pool:
Quota: 0/unlimited

Units: 3
+--------+---------+----------+------+
| Unit   | Status  | Host     | Port |
+--------+---------+----------+------+
| app1/2 | pending |          |      |
| app1/0 | started | 10.8.7.6 | 3333 |
| app1/1 | started | 10.8.7.6 | 3323 |
+--------+---------+----------+------+

`
	context := cmd.Context{
		Stdout: &stdout,
		Stderr: &stderr,
	}
	client := cmd.NewClient(&http.Client{Transport: &cmdtest.Transport{Message: result, Status: http.StatusOK}}, nil, manager)
	command := AppInfo{}
	command.Flags().Parse(true, []string{"-a/--app", "app1"})
	err := command.Run(&context, client)
	c.Assert(err, check.IsNil)
	c.Assert(stdout.String(), check.Equals, expected)
}

func (s *S) TestAppInfoWithDescription(c *check.C) {
	var stdout, stderr bytes.Buffer
	result := `{"name":"app1","teamowner":"myteam","cname":[""],"ip":"myapp.tsuru.io","platform":"php","repository":"git@git.com:php.git","state":"dead", "units":[{"Ip":"10.10.10.10","ID":"app1/0","Status":"started"}, {"Ip":"9.9.9.9","ID":"app1/1","Status":"started"}, {"Ip":"","ID":"app1/2","Status":"pending"}],"teams":["tsuruteam","crane"], "owner": "myapp_owner", "deploys": 7, "description": "My app", "router": "planb"}`
	expected := `Application: app1
Description: My app
Tags:
Repository: git@git.com:php.git
Platform: php
Router: planb
Teams: tsuruteam, crane
Address: myapp.tsuru.io
Owner: myapp_owner
Team owner: myteam
Deploys: 7
Pool:
Quota: 0/unlimited

Units: 3
+--------+---------+------+------+
| Unit   | Status  | Host | Port |
+--------+---------+------+------+
| app1/0 | started |      |      |
| app1/1 | started |      |      |
| app1/2 | pending |      |      |
+--------+---------+------+------+

`
	context := cmd.Context{
		Stdout: &stdout,
		Stderr: &stderr,
	}
	client := cmd.NewClient(&http.Client{Transport: &cmdtest.Transport{Message: result, Status: http.StatusOK}}, nil, manager)
	command := AppInfo{}
	command.Flags().Parse(true, []string{"-a/--app", "app1"})
	err := command.Run(&context, client)
	c.Assert(err, check.IsNil)
	c.Assert(stdout.String(), check.Equals, expected)
}

func (s *S) TestAppInfoWithTags(c *check.C) {
	var stdout, stderr bytes.Buffer
	result := `{"name":"app1","teamowner":"myteam","cname":[""],"ip":"myapp.tsuru.io","platform":"php","repository":"git@git.com:php.git","state":"dead", "units":[{"Ip":"10.10.10.10","ID":"app1/0","Status":"started"}, {"Ip":"9.9.9.9","ID":"app1/1","Status":"started"}, {"Ip":"","ID":"app1/2","Status":"pending"}],"teams":["tsuruteam","crane"], "owner": "myapp_owner", "deploys": 7, "tags": ["tag 1", "tag 2", "tag 3"], "router": "planb"}`
	expected := `Application: app1
Description:
Tags: tag 1, tag 2, tag 3
Repository: git@git.com:php.git
Platform: php
Router: planb
Teams: tsuruteam, crane
Address: myapp.tsuru.io
Owner: myapp_owner
Team owner: myteam
Deploys: 7
Pool:
Quota: 0/unlimited

Units: 3
+--------+---------+------+------+
| Unit   | Status  | Host | Port |
+--------+---------+------+------+
| app1/0 | started |      |      |
| app1/1 | started |      |      |
| app1/2 | pending |      |      |
+--------+---------+------+------+

`
	context := cmd.Context{
		Stdout: &stdout,
		Stderr: &stderr,
	}
	client := cmd.NewClient(&http.Client{Transport: &cmdtest.Transport{Message: result, Status: http.StatusOK}}, nil, manager)
	command := AppInfo{}
	command.Flags().Parse(true, []string{"-a/--app", "app1"})
	err := command.Run(&context, client)
	c.Assert(err, check.IsNil)
	c.Assert(stdout.String(), check.Equals, expected)
}

func (s *S) TestAppInfoWithRouterOpts(c *check.C) {
	var stdout, stderr bytes.Buffer
	result := `{"name":"app1","teamowner":"myteam","cname":[""],"ip":"myapp.tsuru.io","platform":"php","repository":"git@git.com:php.git","state":"dead", "units":[{"Ip":"10.10.10.10","ID":"app1/0","Status":"started"}, {"Ip":"9.9.9.9","ID":"app1/1","Status":"started"}, {"Ip":"","ID":"app1/2","Status":"pending"}],"teams":["tsuruteam","crane"], "owner": "myapp_owner", "deploys": 7, "routeropts": {"opt1": "val1", "opt2": "val2"}, "router": "planb"}`
	expected := `Application: app1
Description:
Tags:
Repository: git@git.com:php.git
Platform: php
Router: planb (opt1=val1, opt2=val2)
Teams: tsuruteam, crane
Address: myapp.tsuru.io
Owner: myapp_owner
Team owner: myteam
Deploys: 7
Pool:
Quota: 0/unlimited

Units: 3
+--------+---------+------+------+
| Unit   | Status  | Host | Port |
+--------+---------+------+------+
| app1/0 | started |      |      |
| app1/1 | started |      |      |
| app1/2 | pending |      |      |
+--------+---------+------+------+

`
	context := cmd.Context{
		Stdout: &stdout,
		Stderr: &stderr,
	}
	client := cmd.NewClient(&http.Client{Transport: &cmdtest.Transport{Message: result, Status: http.StatusOK}}, nil, manager)
	command := AppInfo{}
	command.Flags().Parse(true, []string{"-a/--app", "app1"})
	err := command.Run(&context, client)
	c.Assert(err, check.IsNil)
	c.Assert(stdout.String(), check.Equals, expected)
}

type transportFunc func(req *http.Request) (resp *http.Response, err error)

func (fn transportFunc) RoundTrip(req *http.Request) (resp *http.Response, err error) {
	return fn(req)
}

func (s *S) TestAppInfoWithQuota(c *check.C) {
	var stdout, stderr bytes.Buffer
	expected := `Application: app1
Description:
Tags:
Repository: git@git.com:php.git
Platform: php
Router: planb
Teams: tsuruteam, crane
Address: myapp.tsuru.io
Owner: myapp_owner
Team owner: myteam
Deploys: 7
Pool:
Quota: 3/40 units

Units: 3
+--------+---------+------+------+
| Unit   | Status  | Host | Port |
+--------+---------+------+------+
| app1/0 | started |      |      |
| app1/1 | started |      |      |
| app1/2 | pending |      |      |
+--------+---------+------+------+

`
	context := cmd.Context{
		Stdout: &stdout,
		Stderr: &stderr,
	}
	transport := transportFunc(func(req *http.Request) (resp *http.Response, err error) {
		var body string
		if strings.HasSuffix(req.URL.Path, "/apps/app1/quota") {
			body = `{"Limit":40,"InUse":3}`
		} else if strings.HasSuffix(req.URL.Path, "/apps/app1") {
			body = `{"name":"app1","teamowner":"myteam","cname":[""],"ip":"myapp.tsuru.io","platform":"php","repository":"git@git.com:php.git","state":"dead", "units":[{"Ip":"10.10.10.10","ID":"app1/0","Status":"started"}, {"Ip":"9.9.9.9","ID":"app1/1","Status":"started"}, {"Ip":"","ID":"app1/2","Status":"pending"}],"teams":["tsuruteam","crane"], "owner": "myapp_owner", "deploys": 7, "router": "planb"}`
		}
		return &http.Response{
			Body:       ioutil.NopCloser(bytes.NewBufferString(body)),
			StatusCode: http.StatusOK,
		}, nil
	})
	client := cmd.NewClient(&http.Client{Transport: transport}, nil, manager)
	command := AppInfo{}
	command.Flags().Parse(true, []string{"--app", "app1"})
	err := command.Run(&context, client)
	c.Assert(err, check.IsNil)
	c.Assert(stdout.String(), check.Equals, expected)
}

func (s *S) TestAppInfoLock(c *check.C) {
	var stdout, stderr bytes.Buffer
	result := `{"name":"app1","teamowner":"myteam","cname":[""],"ip":"myapp.tsuru.io","platform":"php","repository":"git@git.com:php.git","state":"dead", "units":[{"Ip":"10.10.10.10","ID":"app1/0","Status":"started"}, {"Ip":"9.9.9.9","ID":"app1/1","Status":"started"}, {"Ip":"","ID":"app1/2","Status":"pending"}],"teams":["tsuruteam","crane"], "owner": "myapp_owner", "deploys": 7, "lock": {"locked": true, "owner": "admin@example.com", "reason": "DELETE /apps/rbsample/units", "acquiredate": "2012-04-01T10:32:00Z"}, "router": "planb"}`
	expected := `Application: app1
Description:
Tags:
Repository: git@git.com:php.git
Platform: php
Router: planb
Teams: tsuruteam, crane
Address: myapp.tsuru.io
Owner: myapp_owner
Team owner: myteam
Deploys: 7
Pool:
Lock:
 Acquired in: %s
 Owner: admin@example.com
 Running: DELETE /apps/rbsample/units
Quota: 0/unlimited

Units: 3
+--------+---------+------+------+
| Unit   | Status  | Host | Port |
+--------+---------+------+------+
| app1/0 | started |      |      |
| app1/1 | started |      |      |
| app1/2 | pending |      |      |
+--------+---------+------+------+

`
	expected = fmt.Sprintf(expected, time.Date(2012, time.April, 1, 10, 32, 0, 0, time.UTC))
	context := cmd.Context{
		Stdout: &stdout,
		Stderr: &stderr,
	}
	client := cmd.NewClient(&http.Client{Transport: &cmdtest.Transport{Message: result, Status: http.StatusOK}}, nil, manager)
	command := AppInfo{}
	command.Flags().Parse(true, []string{"-a/--app", "app1"})
	err := command.Run(&context, client)
	c.Assert(err, check.IsNil)
	c.Assert(stdout.String(), check.Equals, expected)
}

func (s *S) TestAppInfoManyProcesses(c *check.C) {
	var stdout, stderr bytes.Buffer
	result := `{
  "name": "app1",
  "teamowner": "myteam",
  "cname": [
    ""
  ],
  "ip": "myapp.tsuru.io",
  "platform": "php",
  "repository": "git@git.com:php.git",
  "state": "dead",
  "units": [
    {
      "Ip": "10.10.10.10",
      "ID": "app1/0",
      "Status": "started",
      "ProcessName": "web"
    },
    {
      "Ip": "9.9.9.9",
      "ID": "app1/1",
      "Status": "started",
      "ProcessName": "worker"
    },
    {
      "Ip": "",
      "ID": "app1/2",
      "Status": "pending",
      "ProcessName": "worker"
    }
  ],
  "teams": [
    "tsuruteam",
    "crane"
  ],
  "owner": "myapp_owner",
  "deploys": 7,
  "router": "planb"
}`
	expected := `Application: app1
Description:
Tags:
Repository: git@git.com:php.git
Platform: php
Router: planb
Teams: tsuruteam, crane
Address: myapp.tsuru.io
Owner: myapp_owner
Team owner: myteam
Deploys: 7
Pool:
Quota: 0/unlimited

Units [web]: 1
+--------+---------+------+------+
| Unit   | Status  | Host | Port |
+--------+---------+------+------+
| app1/0 | started |      |      |
+--------+---------+------+------+

Units [worker]: 2
+--------+---------+------+------+
| Unit   | Status  | Host | Port |
+--------+---------+------+------+
| app1/1 | started |      |      |
| app1/2 | pending |      |      |
+--------+---------+------+------+

`
	context := cmd.Context{
		Stdout: &stdout,
		Stderr: &stderr,
	}
	client := cmd.NewClient(&http.Client{Transport: &cmdtest.Transport{Message: result, Status: http.StatusOK}}, nil, manager)
	command := AppInfo{}
	command.Flags().Parse(true, []string{"-a/--app", "app1"})
	err := command.Run(&context, client)
	c.Assert(err, check.IsNil)
	c.Assert(stdout.String(), check.Equals, expected)
}

func (s *S) TestAppInfoNoUnits(c *check.C) {
	var stdout, stderr bytes.Buffer
	result := `{"name":"app1","ip":"app1.tsuru.io","teamowner":"myteam","platform":"php","repository":"git@git.com:php.git","state":"dead","units":[],"teams":["tsuruteam","crane"], "owner": "myapp_owner", "deploys": 7, "router": "planb"}`
	expected := `Application: app1
Description:
Tags:
Repository: git@git.com:php.git
Platform: php
Router: planb
Teams: tsuruteam, crane
Address: app1.tsuru.io
Owner: myapp_owner
Team owner: myteam
Deploys: 7
Pool:
Quota: 0/unlimited

`
	context := cmd.Context{
		Stdout: &stdout,
		Stderr: &stderr,
	}
	client := cmd.NewClient(&http.Client{Transport: &cmdtest.Transport{Message: result, Status: http.StatusOK}}, nil, manager)
	command := AppInfo{}
	command.Flags().Parse(true, []string{"-a/--app", "app1"})
	err := command.Run(&context, client)
	c.Assert(err, check.IsNil)
	c.Assert(stdout.String(), check.Equals, expected)
}

func (s *S) TestAppInfoEmptyUnit(c *check.C) {
	var stdout, stderr bytes.Buffer
	result := `{"name":"app1","teamowner":"x","cname":[""],"ip":"myapp.tsuru.io","platform":"php","repository":"git@git.com:php.git","state":"dead", "units":[{"Name":"","Status":""}],"teams":["tsuruteam","crane"], "owner": "myapp_owner", "deploys": 7, "router": "planb"}`
	expected := `Application: app1
Description:
Tags:
Repository: git@git.com:php.git
Platform: php
Router: planb
Teams: tsuruteam, crane
Address: myapp.tsuru.io
Owner: myapp_owner
Team owner: x
Deploys: 7
Pool:
Quota: 0/unlimited

`
	context := cmd.Context{
		Stdout: &stdout,
		Stderr: &stderr,
	}
	client := cmd.NewClient(&http.Client{Transport: &cmdtest.Transport{Message: result, Status: http.StatusOK}}, nil, manager)
	command := AppInfo{}
	command.Flags().Parse(true, []string{"-a/--app", "app1"})
	err := command.Run(&context, client)
	c.Assert(err, check.IsNil)
	c.Assert(stdout.String(), check.Equals, expected)
}

func (s *S) TestAppInfoWithoutArgs(c *check.C) {
	var stdout, stderr bytes.Buffer
	result := `{"name":"secret","teamowner":"myteam","ip":"secret.tsuru.io","platform":"ruby","repository":"git@git.com:php.git","state":"dead","units":[{"Ip":"10.10.10.10","ID":"secret/0","Status":"started"}, {"Ip":"9.9.9.9","ID":"secret/1","Status":"pending"}],"Teams":["tsuruteam","crane"], "owner": "myapp_owner", "deploys": 7, "router": "planb"}`
	expected := `Application: secret
Description:
Tags:
Repository: git@git.com:php.git
Platform: ruby
Router: planb
Teams: tsuruteam, crane
Address: secret.tsuru.io
Owner: myapp_owner
Team owner: myteam
Deploys: 7
Pool:
Quota: 0/unlimited

Units: 2
+----------+---------+------+------+
| Unit     | Status  | Host | Port |
+----------+---------+------+------+
| secret/0 | started |      |      |
| secret/1 | pending |      |      |
+----------+---------+------+------+

`
	context := cmd.Context{
		Stdout: &stdout,
		Stderr: &stderr,
	}
	trans := &cmdtest.ConditionalTransport{
		Transport: cmdtest.Transport{Message: result, Status: http.StatusOK},
		CondFunc: func(req *http.Request) bool {
			return strings.HasSuffix(req.URL.Path, "/apps/secret") && req.Method == "GET" || strings.HasSuffix(req.URL.Path, "/apps/secret/quota") && req.Method == "GET"
		},
	}
	client := cmd.NewClient(&http.Client{Transport: trans}, nil, manager)
	fake := cmdtest.FakeGuesser{Name: "secret"}
	guessCommand := cmd.GuessingCommand{G: &fake}
	command := AppInfo{GuessingCommand: guessCommand}
	command.Flags().Parse(true, nil)
	err := command.Run(&context, client)
	c.Assert(err, check.IsNil)
	c.Assert(stdout.String(), check.Equals, expected)
}

func (s *S) TestAppInfoCName(c *check.C) {
	var stdout, stderr bytes.Buffer
	result := `{"name":"app1","teamowner":"myteam","ip":"myapp.tsuru.io","cname":["yourapp.tsuru.io"],"platform":"php","repository":"git@git.com:php.git","state":"dead","units":[{"Ip":"10.10.10.10","ID":"app1/0","Status":"started"}, {"Ip":"9.9.9.9","ID":"app1/1","Status":"started"}, {"Ip":"","ID":"app1/2","Status":"pending"}],"Teams":["tsuruteam","crane"], "owner": "myapp_owner", "deploys": 7, "router": "planb"}`
	expected := `Application: app1
Description:
Tags:
Repository: git@git.com:php.git
Platform: php
Router: planb
Teams: tsuruteam, crane
Address: yourapp.tsuru.io, myapp.tsuru.io
Owner: myapp_owner
Team owner: myteam
Deploys: 7
Pool:
Quota: 0/unlimited

Units: 3
+--------+---------+------+------+
| Unit   | Status  | Host | Port |
+--------+---------+------+------+
| app1/0 | started |      |      |
| app1/1 | started |      |      |
| app1/2 | pending |      |      |
+--------+---------+------+------+

`
	context := cmd.Context{
		Stdout: &stdout,
		Stderr: &stderr,
	}
	client := cmd.NewClient(&http.Client{Transport: &cmdtest.Transport{Message: result, Status: http.StatusOK}}, nil, manager)
	command := AppInfo{}
	command.Flags().Parse(true, []string{"-a/--app", "app1"})
	err := command.Run(&context, client)
	c.Assert(err, check.IsNil)
	c.Assert(stdout.String(), check.Equals, expected)
}

func (s *S) TestAppInfoWithServices(c *check.C) {
	var stdout, stderr bytes.Buffer
	expected := `Application: app1
Description:
Tags:
Repository: git@git.com:php.git
Platform: php
Router: planb
Teams: tsuruteam, crane
Address: myapp.tsuru.io
Owner: myapp_owner
Team owner: myteam
Deploys: 7
Pool:
Quota: 0/unlimited

Units: 3
+--------+---------+------+------+
| Unit   | Status  | Host | Port |
+--------+---------+------+------+
| app1/0 | started |      |      |
| app1/1 | started |      |      |
| app1/2 | pending |      |      |
+--------+---------+------+------+

Service instances: 1
+----------+-----------------+
| Service  | Instance (Plan) |
+----------+-----------------+
| redisapi | myredisapi      |
+----------+-----------------+

`
	context := cmd.Context{
		Stdout: &stdout,
		Stderr: &stderr,
	}
	transport := transportFunc(func(req *http.Request) (resp *http.Response, err error) {
		var body string
		if strings.HasSuffix(req.URL.Path, "/apps/app1") {
			body = `{"name":"app1","teamowner":"myteam","ip":"myapp.tsuru.io","platform":"php","repository":"git@git.com:php.git","state":"dead","units":[{"Ip":"10.10.10.10","ID":"app1/0","Status":"started"}, {"Ip":"9.9.9.9","ID":"app1/1","Status":"started"}, {"Ip":"","ID":"app1/2","Status":"pending"}],"Teams":["tsuruteam","crane"], "owner": "myapp_owner", "deploys": 7, "router": "planb"}`
		} else if strings.HasSuffix(req.URL.Path, "/services/instances") && req.URL.RawQuery == "app=app1" {
			body = `[{"service":"redisapi","instances":["myredisapi"], "plans":[""]},
					 {"service":"mongodb", "instances":[], "plans":[""]}]`
		}
		return &http.Response{
			Body:       ioutil.NopCloser(bytes.NewBufferString(body)),
			StatusCode: http.StatusOK,
		}, nil
	})
	client := cmd.NewClient(&http.Client{Transport: transport}, nil, manager)
	command := AppInfo{}
	command.Flags().Parse(true, []string{"--app", "app1"})
	err := command.Run(&context, client)
	c.Assert(err, check.IsNil)
	c.Assert(stdout.String(), check.Equals, expected)
}

func (s *S) TestAppInfoWithServicesTwoService(c *check.C) {
	var stdout, stderr bytes.Buffer
	expected := `Application: app1
Description:
Tags:
Repository: git@git.com:php.git
Platform: php
Router: planb
Teams: tsuruteam, crane
Address: myapp.tsuru.io
Owner: myapp_owner
Team owner: myteam
Deploys: 7
Pool:
Quota: 0/unlimited

Units: 3
+--------+---------+------+------+
| Unit   | Status  | Host | Port |
+--------+---------+------+------+
| app1/0 | started |      |      |
| app1/1 | started |      |      |
| app1/2 | pending |      |      |
+--------+---------+------+------+

Service instances: 2
+----------+-----------------+
| Service  | Instance (Plan) |
+----------+-----------------+
| redisapi | myredisapi      |
| mongodb  | mongoapi        |
+----------+-----------------+

`
	context := cmd.Context{
		Stdout: &stdout,
		Stderr: &stderr,
	}
	transport := transportFunc(func(req *http.Request) (resp *http.Response, err error) {
		var body string
		if strings.HasSuffix(req.URL.Path, "/apps/app1") {
			body = `{"name":"app1","teamowner":"myteam","ip":"myapp.tsuru.io","platform":"php","repository":"git@git.com:php.git","state":"dead","units":[{"Ip":"10.10.10.10","ID":"app1/0","Status":"started"}, {"Ip":"9.9.9.9","ID":"app1/1","Status":"started"}, {"Ip":"","ID":"app1/2","Status":"pending"}],"Teams":["tsuruteam","crane"], "owner": "myapp_owner", "deploys": 7, "router": "planb"}`
		} else if strings.HasSuffix(req.URL.Path, "/services/instances") && req.URL.RawQuery == "app=app1" {
			body = `[{"service":"redisapi","instances":["myredisapi"], "plans":[""]},
					 {"service":"mongodb", "instances":["mongoapi"], "plans":[""]},
					 {"service":"mysql", "instances":[], "plans":[""]}]`
		}
		return &http.Response{
			Body:       ioutil.NopCloser(bytes.NewBufferString(body)),
			StatusCode: http.StatusOK,
		}, nil
	})
	client := cmd.NewClient(&http.Client{Transport: transport}, nil, manager)
	command := AppInfo{}
	command.Flags().Parse(true, []string{"--app", "app1"})
	err := command.Run(&context, client)
	c.Assert(err, check.IsNil)
	c.Assert(stdout.String(), check.Equals, expected)
}

func (s *S) TestAppInfoWithPlan(c *check.C) {
	var stdout, stderr bytes.Buffer
	result := `{"name":"app1","teamowner":"myteam","cname":[""],"ip":"myapp.tsuru.io","platform":"php","repository":"git@git.com:php.git","state":"dead", "units":[{"Ip":"10.10.10.10","ID":"app1/0","Status":"started"}, {"Ip":"9.9.9.9","ID":"app1/1","Status":"started"}, {"Ip":"","ID":"app1/2","Status":"pending"}],"teams":["tsuruteam","crane"], "owner": "myapp_owner", "deploys": 7, "plan":{"name": "test",  "memory": 536870912, "swap": 268435456, "cpushare": 100, "default": false}, "router": "planb"}`
	expected := `Application: app1
Description:
Tags:
Repository: git@git.com:php.git
Platform: php
Router: planb
Teams: tsuruteam, crane
Address: myapp.tsuru.io
Owner: myapp_owner
Team owner: myteam
Deploys: 7
Pool:
Quota: 0/unlimited

Units: 3
+--------+---------+------+------+
| Unit   | Status  | Host | Port |
+--------+---------+------+------+
| app1/0 | started |      |      |
| app1/1 | started |      |      |
| app1/2 | pending |      |      |
+--------+---------+------+------+

App Plan:
+------+-----------+-----------+-----------+---------+
| Name | Memory    | Swap      | Cpu Share | Default |
+------+-----------+-----------+-----------+---------+
| test | 536870912 | 268435456 | 100       | false   |
+------+-----------+-----------+-----------+---------+

`
	context := cmd.Context{
		Stdout: &stdout,
		Stderr: &stderr,
	}
	client := cmd.NewClient(&http.Client{Transport: &cmdtest.Transport{Message: result, Status: http.StatusOK}}, nil, manager)
	command := AppInfo{}
	command.Flags().Parse(true, []string{"-a/--app", "app1"})
	err := command.Run(&context, client)
	c.Assert(err, check.IsNil)
	c.Assert(stdout.String(), check.Equals, expected)
}

func (s *S) TestAppInfoWithServicesAndPlan(c *check.C) {
	var stdout, stderr bytes.Buffer
	expected := `Application: app1
Description:
Tags:
Repository: git@git.com:php.git
Platform: php
Router: planb
Teams: tsuruteam, crane
Address: myapp.tsuru.io
Owner: myapp_owner
Team owner: myteam
Deploys: 7
Pool:
Quota: 0/unlimited

Units: 3
+--------+---------+------+------+
| Unit   | Status  | Host | Port |
+--------+---------+------+------+
| app1/0 | started |      |      |
| app1/1 | started |      |      |
| app1/2 | pending |      |      |
+--------+---------+------+------+

Service instances: 1
+----------+-----------------+
| Service  | Instance (Plan) |
+----------+-----------------+
| redisapi | myredisapi      |
+----------+-----------------+

App Plan:
+------+-----------+-----------+-----------+---------+
| Name | Memory    | Swap      | Cpu Share | Default |
+------+-----------+-----------+-----------+---------+
| test | 536870912 | 268435456 | 100       | false   |
+------+-----------+-----------+-----------+---------+

`
	context := cmd.Context{
		Stdout: &stdout,
		Stderr: &stderr,
	}
	transport := transportFunc(func(req *http.Request) (resp *http.Response, err error) {
		var body string
		if strings.HasSuffix(req.URL.Path, "/apps/app1") {
			body = `{"name":"app1","teamowner":"myteam","ip":"myapp.tsuru.io","platform":"php","repository":"git@git.com:php.git","state":"dead","units":[{"Ip":"10.10.10.10","ID":"app1/0","Status":"started"}, {"Ip":"9.9.9.9","ID":"app1/1","Status":"started"}, {"Ip":"","ID":"app1/2","Status":"pending"}],"Teams":["tsuruteam","crane"], "owner": "myapp_owner", "deploys": 7,"plan":{"name": "test",  "memory": 536870912, "swap": 268435456, "cpushare": 100, "default": false}, "router": "planb"}`
		} else if strings.HasSuffix(req.URL.Path, "/services/instances") && req.URL.RawQuery == "app=app1" {
			body = `[{"service":"redisapi","instances":["myredisapi"], "plans": [""]},
					 {"service":"mongodb", "instances":[], "plans": [""]}]`
		}
		return &http.Response{
			Body:       ioutil.NopCloser(bytes.NewBufferString(body)),
			StatusCode: http.StatusOK,
		}, nil
	})
	client := cmd.NewClient(&http.Client{Transport: transport}, nil, manager)
	command := AppInfo{}
	command.Flags().Parse(true, []string{"--app", "app1"})
	err := command.Run(&context, client)
	c.Assert(err, check.IsNil)
	c.Assert(stdout.String(), check.Equals, expected)
}

func (s *S) TestAppInfoWithServicesAndPlanAssociated(c *check.C) {
	var stdout, stderr bytes.Buffer
	expected := `Application: app1
Description:
Tags:
Repository: git@git.com:php.git
Platform: php
Router: planb
Teams: tsuruteam, crane
Address: myapp.tsuru.io
Owner: myapp_owner
Team owner: myteam
Deploys: 7
Pool:
Quota: 0/unlimited

Units: 3
+--------+---------+------+------+
| Unit   | Status  | Host | Port |
+--------+---------+------+------+
| app1/0 | started |      |      |
| app1/1 | started |      |      |
| app1/2 | pending |      |      |
+--------+---------+------+------+

Service instances: 1
+----------+-------------------+
| Service  | Instance (Plan)   |
+----------+-------------------+
| redisapi | myredisapi (test) |
+----------+-------------------+

App Plan:
+------+-----------+-----------+-----------+---------+
| Name | Memory    | Swap      | Cpu Share | Default |
+------+-----------+-----------+-----------+---------+
| test | 536870912 | 268435456 | 100       | false   |
+------+-----------+-----------+-----------+---------+

`
	context := cmd.Context{
		Stdout: &stdout,
		Stderr: &stderr,
	}
	transport := transportFunc(func(req *http.Request) (resp *http.Response, err error) {
		var body string
		if strings.HasSuffix(req.URL.Path, "/apps/app1") {
			body = `{"name":"app1","teamowner":"myteam","ip":"myapp.tsuru.io","platform":"php","repository":"git@git.com:php.git","state":"dead","units":[{"Ip":"10.10.10.10","ID":"app1/0","Status":"started"}, {"Ip":"9.9.9.9","ID":"app1/1","Status":"started"}, {"Ip":"","ID":"app1/2","Status":"pending"}],"Teams":["tsuruteam","crane"], "owner": "myapp_owner", "deploys": 7,"plan":{"name": "test",  "memory": 536870912, "swap": 268435456, "cpushare": 100, "default": false}, "router": "planb"}`
		} else if strings.HasSuffix(req.URL.Path, "/services/instances") && req.URL.RawQuery == "app=app1" {
			body = `[{"service":"redisapi","instances":["myredisapi"], "plans": ["test"]},
					 {"service":"mongodb", "instances":[], "plans": [""]}]`
		}
		return &http.Response{
			Body:       ioutil.NopCloser(bytes.NewBufferString(body)),
			StatusCode: http.StatusOK,
		}, nil
	})
	client := cmd.NewClient(&http.Client{Transport: transport}, nil, manager)
	command := AppInfo{}
	command.Flags().Parse(true, []string{"--app", "app1"})
	err := command.Run(&context, client)
	c.Assert(err, check.IsNil)
	c.Assert(stdout.String(), check.Equals, expected)
}

func (s *S) TestAppInfoShortensHexIDs(c *check.C) {
	var stdout, stderr bytes.Buffer
	expected := `Application: app1
Description:
Tags:
Repository: git@git.com:php.git
Platform: php
Router: planb
Teams: tsuruteam, crane
Address: app1.tsuru.io
Owner: myapp_owner
Team owner: myteam
Deploys: 7
Pool:
Quota: 0/unlimited

Units: 3
+--------------------+---------+------+------+
| Unit               | Status  | Host | Port |
+--------------------+---------+------+------+
| abcea389cbae       | started |      |      |
| abcea3             | started |      |      |
| my_long_non_hex_id | started |      |      |
+--------------------+---------+------+------+

`
	context := cmd.Context{
		Stdout: &stdout,
		Stderr: &stderr,
	}
	infoData := `{
    "name": "app1",
    "teamowner": "myteam",
    "ip": "app1.tsuru.io",
    "platform": "php",
    "repository": "git@git.com:php.git",
    "units": [
        {
            "ID": "abcea389cbaebce89abc9a",
            "Status": "started"
        },
        {
            "ID": "abcea3",
            "Status": "started"
        },
        {
            "ID": "my_long_non_hex_id",
            "Status": "started"
        }
    ],
    "Teams": [
        "tsuruteam",
        "crane"
    ],
    "owner": "myapp_owner",
    "deploys": 7,
    "router": "planb"
}`
	transport := transportFunc(func(req *http.Request) (resp *http.Response, err error) {
		return &http.Response{
			Body:       ioutil.NopCloser(bytes.NewBufferString(infoData)),
			StatusCode: http.StatusOK,
		}, nil
	})
	client := cmd.NewClient(&http.Client{Transport: transport}, nil, manager)
	command := AppInfo{}
	command.Flags().Parse(true, []string{"--app", "app1"})
	err := command.Run(&context, client)
	c.Assert(err, check.IsNil)
	c.Assert(stdout.String(), check.Equals, expected)
}

func (s *S) TestAppInfoInfo(c *check.C) {
	c.Assert((&AppInfo{}).Info(), check.NotNil)
}

func (s *S) TestAppInfoFlags(c *check.C) {
	command := AppInfo{}
	flagset := command.Flags()
	flag := flagset.Lookup("app")
	flag.Value = nil
	c.Assert(flag, check.DeepEquals, appflag)
}

func (s *S) TestAppGrant(c *check.C) {
	var stdout, stderr bytes.Buffer
	expected := `Team "cobrateam" was added to the "games" app` + "\n"
	context := cmd.Context{
		Args:   []string{"cobrateam"},
		Stdout: &stdout,
		Stderr: &stderr,
	}
	command := AppGrant{}
	command.Flags().Parse(true, []string{"--app", "games"})
	client := cmd.NewClient(&http.Client{Transport: &cmdtest.Transport{Message: "", Status: http.StatusOK}}, nil, manager)
	err := command.Run(&context, client)
	c.Assert(err, check.IsNil)
	c.Assert(stdout.String(), check.Equals, expected)
}

func (s *S) TestAppGrantWithoutFlag(c *check.C) {
	var stdout, stderr bytes.Buffer
	expected := `Team "cobrateam" was added to the "fights" app` + "\n"
	context := cmd.Context{
		Args:   []string{"cobrateam"},
		Stdout: &stdout,
		Stderr: &stderr,
	}
	fake := &cmdtest.FakeGuesser{Name: "fights"}
	command := AppGrant{GuessingCommand: cmd.GuessingCommand{G: fake}}
	command.Flags().Parse(true, nil)
	client := cmd.NewClient(&http.Client{Transport: &cmdtest.Transport{Message: "", Status: http.StatusOK}}, nil, manager)
	err := command.Run(&context, client)
	c.Assert(err, check.IsNil)
	c.Assert(stdout.String(), check.Equals, expected)
}

func (s *S) TestAppGrantInfo(c *check.C) {
	c.Assert((&AppGrant{}).Info(), check.NotNil)
}

func (s *S) TestAppRevoke(c *check.C) {
	var stdout, stderr bytes.Buffer
	expected := `Team "cobrateam" was removed from the "games" app` + "\n"
	context := cmd.Context{
		Args:   []string{"cobrateam"},
		Stdout: &stdout,
		Stderr: &stderr,
	}
	command := AppRevoke{}
	command.Flags().Parse(true, []string{"--app", "games"})
	client := cmd.NewClient(&http.Client{Transport: &cmdtest.Transport{Message: "", Status: http.StatusOK}}, nil, manager)
	err := command.Run(&context, client)
	c.Assert(err, check.IsNil)
	c.Assert(stdout.String(), check.Equals, expected)
}

func (s *S) TestAppRevokeWithoutFlag(c *check.C) {
	var stdout, stderr bytes.Buffer
	expected := `Team "cobrateam" was removed from the "fights" app` + "\n"
	context := cmd.Context{
		Args:   []string{"cobrateam"},
		Stdout: &stdout,
		Stderr: &stderr,
	}
	fake := &cmdtest.FakeGuesser{Name: "fights"}
	command := AppRevoke{GuessingCommand: cmd.GuessingCommand{G: fake}}
	command.Flags().Parse(true, nil)
	client := cmd.NewClient(&http.Client{Transport: &cmdtest.Transport{Message: "", Status: http.StatusOK}}, nil, manager)
	err := command.Run(&context, client)
	c.Assert(err, check.IsNil)
	c.Assert(stdout.String(), check.Equals, expected)
}

func (s *S) TestAppRevokeInfo(c *check.C) {
	c.Assert((&AppRevoke{}).Info(), check.NotNil)
}

func (s *S) TestAppList(c *check.C) {
	var stdout, stderr bytes.Buffer
	result := `[{"ip":"10.10.10.10","name":"app1","units":[{"ID":"app1/0","Status":"started"}]}]`
	expected := `+-------------+-----------+-------------+
| Application | Units     | Address     |
+-------------+-----------+-------------+
| app1        | 1 started | 10.10.10.10 |
+-------------+-----------+-------------+
`
	context := cmd.Context{
		Args:   []string{},
		Stdout: &stdout,
		Stderr: &stderr,
	}
	client := cmd.NewClient(&http.Client{Transport: &cmdtest.Transport{Message: result, Status: http.StatusOK}}, nil, manager)
	command := AppList{}
	err := command.Run(&context, client)
	c.Assert(err, check.IsNil)
	c.Assert(stdout.String(), check.Equals, expected)
}

func (s *S) TestAppListDisplayAppsInAlphabeticalOrder(c *check.C) {
	var stdout, stderr bytes.Buffer
	result := `[{"ip":"10.10.10.11","name":"sapp","units":[{"ID":"sapp1/0","Status":"started"}]},{"ip":"10.10.10.10","name":"app1","units":[{"ID":"app1/0","Status":"started"}]}]`
	expected := `+-------------+-----------+-------------+
| Application | Units     | Address     |
+-------------+-----------+-------------+
| app1        | 1 started | 10.10.10.10 |
+-------------+-----------+-------------+
| sapp        | 1 started | 10.10.10.11 |
+-------------+-----------+-------------+
`
	context := cmd.Context{
		Args:   []string{},
		Stdout: &stdout,
		Stderr: &stderr,
	}
	client := cmd.NewClient(&http.Client{Transport: &cmdtest.Transport{Message: result, Status: http.StatusOK}}, nil, manager)
	command := AppList{}
	err := command.Run(&context, client)
	c.Assert(err, check.IsNil)
	c.Assert(stdout.String(), check.Equals, expected)
}

func (s *S) TestAppListUnitIsntAvailable(c *check.C) {
	var stdout, stderr bytes.Buffer
	result := `[{"ip":"10.10.10.10","name":"app1","units":[{"ID":"app1/0","Status":"pending"}]}]`
	expected := `+-------------+-----------+-------------+
| Application | Units     | Address     |
+-------------+-----------+-------------+
| app1        | 1 pending | 10.10.10.10 |
+-------------+-----------+-------------+
`
	context := cmd.Context{
		Args:   []string{},
		Stdout: &stdout,
		Stderr: &stderr,
	}
	client := cmd.NewClient(&http.Client{Transport: &cmdtest.Transport{Message: result, Status: http.StatusOK}}, nil, manager)
	command := AppList{}
	err := command.Run(&context, client)
	c.Assert(err, check.IsNil)
	c.Assert(stdout.String(), check.Equals, expected)
}

func (s *S) TestAppListErrorFetchingUnits(c *check.C) {
	var stdout, stderr bytes.Buffer
	result := `[{"ip":"10.10.10.10","name":"app1","units":[],"Error": "timeout"}]`
	expected := `+-------------+----------------------+-------------+
| Application | Units                | Address     |
+-------------+----------------------+-------------+
| app1        | error fetching units | 10.10.10.10 |
+-------------+----------------------+-------------+
`
	context := cmd.Context{
		Args:   []string{},
		Stdout: &stdout,
		Stderr: &stderr,
	}
	client := cmd.NewClient(&http.Client{Transport: &cmdtest.Transport{Message: result, Status: http.StatusOK}}, nil, manager)
	command := AppList{}
	err := command.Run(&context, client)
	c.Assert(err, check.IsNil)
	c.Assert(stdout.String(), check.Equals, expected)
}

func (s *S) TestAppListErrorFetchingUnitsVerbose(c *check.C) {
	var stdout, stderr bytes.Buffer
	result := `[{"ip":"10.10.10.10","name":"app1","units":[],"Error": "timeout"}]`
	expected := "*************************** <Request uri=\"/1.0/apps?\"> **********************************\n" +
		"GET /1.0/apps? HTTP/1.1\r\n" +
		"Host: localhost:8080\r\n" +
		"Connection: close\r\n" +
		"Authorization: bearer sometoken\r\n" +
		"\r\n" +
		"*************************** </Request uri=\"/1.0/apps?\"> **********************************\n" +
		"+-------------+-------------------------------+-------------+\n" +
		"| Application | Units                         | Address     |\n" +
		"+-------------+-------------------------------+-------------+\n" +
		"| app1        | error fetching units: timeout | 10.10.10.10 |\n" +
		"+-------------+-------------------------------+-------------+\n"
	context := cmd.Context{
		Args:   []string{},
		Stdout: &stdout,
		Stderr: &stderr,
	}
	client := cmd.NewClient(&http.Client{
		Transport: &cmdtest.Transport{Message: result, Status: http.StatusOK},
	}, &context, manager)
	client.Verbosity = 1
	command := AppList{}
	err := command.Run(&context, client)
	c.Assert(err, check.IsNil)
	c.Assert(stdout.String(), check.Equals, expected)
}

func (s *S) TestAppListUnitWithoutID(c *check.C) {
	var stdout, stderr bytes.Buffer
	result := `[{"ip":"10.10.10.10","name":"app1","units":[{"ID":"","Status":"pending"}, {"ID":"unit2","Status":"stopped"}]}]`
	expected := `+-------------+-----------+-------------+
| Application | Units     | Address     |
+-------------+-----------+-------------+
| app1        | 1 stopped | 10.10.10.10 |
+-------------+-----------+-------------+
`
	context := cmd.Context{
		Args:   []string{},
		Stdout: &stdout,
		Stderr: &stderr,
	}
	client := cmd.NewClient(&http.Client{Transport: &cmdtest.Transport{Message: result, Status: http.StatusOK}}, nil, manager)
	command := AppList{}
	err := command.Run(&context, client)
	c.Assert(err, check.IsNil)
	c.Assert(stdout.String(), check.Equals, expected)
}

func (s *S) TestAppListCName(c *check.C) {
	var stdout, stderr bytes.Buffer
	result := `[{"ip":"10.10.10.10","cname":["app1.tsuru.io"],"name":"app1","units":[{"ID":"app1/0","Status":"started"}]}]`
	expected := `+-------------+-----------+---------------+
| Application | Units     | Address       |
+-------------+-----------+---------------+
| app1        | 1 started | app1.tsuru.io |
|             |           | 10.10.10.10   |
+-------------+-----------+---------------+
`
	context := cmd.Context{
		Args:   []string{},
		Stdout: &stdout,
		Stderr: &stderr,
	}
	client := cmd.NewClient(&http.Client{Transport: &cmdtest.Transport{Message: result, Status: http.StatusOK}}, nil, manager)
	command := AppList{}
	err := command.Run(&context, client)
	c.Assert(err, check.IsNil)
	c.Assert(stdout.String(), check.Equals, expected)
}

func (s *S) TestAppListFiltering(c *check.C) {
	var stdout, stderr bytes.Buffer
	result := `[{"ip":"10.10.10.10","cname":["app1.tsuru.io"],"name":"app1","units":[{"ID":"app1/0","Status":"started"}]}]`
	expected := `+-------------+-----------+---------------+
| Application | Units     | Address       |
+-------------+-----------+---------------+
| app1        | 1 started | app1.tsuru.io |
|             |           | 10.10.10.10   |
+-------------+-----------+---------------+
`
	context := cmd.Context{
		Args:   []string{},
		Stdout: &stdout,
		Stderr: &stderr,
	}
	var request *http.Request
	transport := cmdtest.ConditionalTransport{
		CondFunc: func(r *http.Request) bool {
			request = r
			return true
		},
		Transport: cmdtest.Transport{Message: result, Status: http.StatusOK},
	}
	client := cmd.NewClient(&http.Client{Transport: &transport}, nil, manager)
	command := AppList{}
	command.Flags().Parse(true, []string{"-p", "python", "--locked", "--user", "glenda@tsuru.io", "-t", "tsuru", "--name", "myapp", "--pool", "pool", "--status", "started", "--tag", "tag a", "--tag", "tag b"})
	err := command.Run(&context, client)
	c.Assert(err, check.IsNil)
	c.Assert(stdout.String(), check.Equals, expected)
	queryString := url.Values(map[string][]string{
		"platform":  {"python"},
		"locked":    {"true"},
		"owner":     {"glenda@tsuru.io"},
		"teamOwner": {"tsuru"},
		"name":      {"myapp"},
		"pool":      {"pool"},
		"status":    {"started"},
		"tag":       {"tag a", "tag b"},
	})
	c.Assert(request.URL.Query(), check.DeepEquals, queryString)
}

func (s *S) TestAppListFilteringMe(c *check.C) {
	var stdout, stderr bytes.Buffer
	result := `[{"ip":"10.10.10.10","cname":["app1.tsuru.io"],"name":"app1","units":[{"ID":"app1/0","Status":"started"}]}]`
	expected := `+-------------+-----------+---------------+
| Application | Units     | Address       |
+-------------+-----------+---------------+
| app1        | 1 started | app1.tsuru.io |
|             |           | 10.10.10.10   |
+-------------+-----------+---------------+
`
	context := cmd.Context{
		Args:   []string{},
		Stdout: &stdout,
		Stderr: &stderr,
	}
	var request *http.Request
	transport := cmdtest.MultiConditionalTransport{
		ConditionalTransports: []cmdtest.ConditionalTransport{
			{
				CondFunc: func(r *http.Request) bool {
					return true
				},
				Transport: cmdtest.Transport{Message: `{"Email":"gopher@tsuru.io","Teams":[]}`, Status: http.StatusOK},
			},
			{
				CondFunc: func(r *http.Request) bool {
					request = r
					return true
				},
				Transport: cmdtest.Transport{Message: result, Status: http.StatusOK},
			},
		},
	}
	client := cmd.NewClient(&http.Client{Transport: &transport}, nil, manager)
	command := AppList{}
	command.Flags().Parse(true, []string{"-u", "me"})
	err := command.Run(&context, client)
	c.Assert(err, check.IsNil)
	c.Assert(stdout.String(), check.Equals, expected)
	queryString := url.Values(map[string][]string{"owner": {"gopher@tsuru.io"}})
	c.Assert(request.URL.Query(), check.DeepEquals, queryString)
}

func (s *S) TestAppListSortByCountAndStatus(c *check.C) {
	var stdout, stderr bytes.Buffer
	result := `[{"ip":"10.10.10.10","cname":["app1.tsuru.io"],"name":"app1","units":[{"ID":"app1/0","Status":"starting"},{"ID":"app1/1","Status":"stopped"},{"ID":"app1/2","Status":"asleep"},{"ID":"app1/3","Status":"started"},{"ID":"app1/4","Status":"started"},{"ID":"app1/5","Status":"stopped"}]}]`
	expected := `+-------------+------------+---------------+
| Application | Units      | Address       |
+-------------+------------+---------------+
| app1        | 2 started  | app1.tsuru.io |
|             | 2 stopped  | 10.10.10.10   |
|             | 1 asleep   |               |
|             | 1 starting |               |
+-------------+------------+---------------+
`
	context := cmd.Context{
		Args:   []string{},
		Stdout: &stdout,
		Stderr: &stderr,
	}
	var request *http.Request
	transport := cmdtest.MultiConditionalTransport{
		ConditionalTransports: []cmdtest.ConditionalTransport{
			{
				CondFunc: func(r *http.Request) bool {
					return true
				},
				Transport: cmdtest.Transport{Message: `{"Email":"gopher@tsuru.io","Teams":[]}`, Status: http.StatusOK},
			},
			{
				CondFunc: func(r *http.Request) bool {
					request = r
					return true
				},
				Transport: cmdtest.Transport{Message: result, Status: http.StatusOK},
			},
		},
	}
	client := cmd.NewClient(&http.Client{Transport: &transport}, nil, manager)
	command := AppList{}
	command.Flags().Parse(true, []string{"-u", "me"})
	err := command.Run(&context, client)
	c.Assert(err, check.IsNil)
	c.Assert(stdout.String(), check.Equals, expected)
	queryString := url.Values(map[string][]string{"owner": {"gopher@tsuru.io"}})
	c.Assert(request.URL.Query(), check.DeepEquals, queryString)
}

func (s *S) TestAppListWithFlagQ(c *check.C) {
	var stdout, stderr bytes.Buffer
	result := `[{"ip":"10.10.10.10","name":"app1","units":[{"ID":"app1/0","Status":"started"}]},{"ip":"10.10.10.11","name":"app2","units":[{"ID":"app2/0","Status":"started"}]},{"ip":"10.10.10.12","cname":["app3.tsuru.io"],"name":"app3","units":[{"ID":"app3/0","Status":"started"}]}]`
	expected := `app1
app2
app3
`
	context := cmd.Context{
		Args:   []string{},
		Stdout: &stdout,
		Stderr: &stderr,
	}
	transport := cmdtest.ConditionalTransport{
		CondFunc: func(r *http.Request) bool {
			return true
		},
		Transport: cmdtest.Transport{Message: result, Status: http.StatusOK},
	}
	client := cmd.NewClient(&http.Client{Transport: &transport}, nil, manager)
	command := AppList{}
	command.Flags().Parse(true, []string{"-q"})
	err := command.Run(&context, client)
	c.Assert(err, check.IsNil)
	c.Assert(stdout.String(), check.Equals, expected)
}

func (s *S) TestAppListInfo(c *check.C) {
	c.Assert((&AppList{}).Info(), check.NotNil)
}

func (s *S) TestAppListIsACommand(c *check.C) {
	var _ cmd.Command = &AppList{}
}

func (s *S) TestAppRestart(c *check.C) {
	var (
		called         bool
		stdout, stderr bytes.Buffer
	)
	context := cmd.Context{
		Stdout: &stdout,
		Stderr: &stderr,
	}
	expectedOut := "-- restarted --"
	msg := io.SimpleJsonMessage{Message: expectedOut}
	result, err := json.Marshal(msg)
	c.Assert(err, check.IsNil)
	trans := &cmdtest.ConditionalTransport{
		Transport: cmdtest.Transport{Message: string(result), Status: http.StatusOK},
		CondFunc: func(req *http.Request) bool {
			called = true
			c.Assert(req.FormValue("process"), check.Equals, "web")
			return strings.HasSuffix(req.URL.Path, "/apps/handful_of_nothing/restart") && req.Method == "POST"
		},
	}
	client := cmd.NewClient(&http.Client{Transport: trans}, nil, manager)
	command := AppRestart{}
	command.Flags().Parse(true, []string{"--app", "handful_of_nothing", "--process", "web"})
	err = command.Run(&context, client)
	c.Assert(err, check.IsNil)
	c.Assert(called, check.Equals, true)
	c.Assert(stdout.String(), check.Equals, expectedOut)
}

func (s *S) TestAppRestartWithoutTheFlag(c *check.C) {
	var (
		called         bool
		stdout, stderr bytes.Buffer
	)
	context := cmd.Context{
		Stdout: &stdout,
		Stderr: &stderr,
	}
	expectedOut := "-- restarted --"
	msg := io.SimpleJsonMessage{Message: expectedOut}
	result, err := json.Marshal(msg)
	c.Assert(err, check.IsNil)
	trans := &cmdtest.ConditionalTransport{
		Transport: cmdtest.Transport{Message: string(result), Status: http.StatusOK},
		CondFunc: func(req *http.Request) bool {
			called = true
			return strings.HasSuffix(req.URL.Path, "/apps/motorbreath/restart") && req.Method == "POST"
		},
	}
	client := cmd.NewClient(&http.Client{Transport: trans}, nil, manager)
	fake := &cmdtest.FakeGuesser{Name: "motorbreath"}
	command := AppRestart{GuessingCommand: cmd.GuessingCommand{G: fake}}
	command.Flags().Parse(true, nil)
	err = command.Run(&context, client)
	c.Assert(err, check.IsNil)
	c.Assert(called, check.Equals, true)
	c.Assert(stdout.String(), check.Equals, expectedOut)
}

func (s *S) TestAppRestartInfo(c *check.C) {
	c.Assert((&AppRestart{}).Info(), check.NotNil)
}

func (s *S) TestAppRestartIsAFlaggedCommand(c *check.C) {
	var _ cmd.FlaggedCommand = &AppRestart{}
}

func (s *S) TestAddCName(c *check.C) {
	var (
		called         bool
		stdout, stderr bytes.Buffer
	)
	context := cmd.Context{
		Stdout: &stdout,
		Stderr: &stderr,
		Args:   []string{"death.evergrey.mycompany.com"},
	}
	trans := &cmdtest.ConditionalTransport{
		Transport: cmdtest.Transport{Message: "Restarted", Status: http.StatusOK},
		CondFunc: func(req *http.Request) bool {
			called = true
			cname := req.FormValue("cname") == "death.evergrey.mycompany.com"
			method := req.Method == "POST"
			url := strings.HasSuffix(req.URL.Path, "/apps/death/cname")
			contentType := req.Header.Get("Content-Type") == "application/x-www-form-urlencoded"
			return method && url && cname && contentType
		},
	}
	client := cmd.NewClient(&http.Client{Transport: trans}, nil, manager)
	command := CnameAdd{}
	command.Flags().Parse(true, []string{"-a", "death"})
	err := command.Run(&context, client)
	c.Assert(err, check.IsNil)
	c.Assert(called, check.Equals, true)
	c.Assert(stdout.String(), check.Equals, "cname successfully defined.\n")
}

func (s *S) TestAddCNameWithoutTheFlag(c *check.C) {
	var (
		called         bool
		stdout, stderr bytes.Buffer
	)
	context := cmd.Context{
		Stdout: &stdout,
		Stderr: &stderr,
		Args:   []string{"corey.evergrey.mycompany.com"},
	}
	fake := &cmdtest.FakeGuesser{Name: "corey"}
	trans := &cmdtest.ConditionalTransport{
		Transport: cmdtest.Transport{Message: "Restarted", Status: http.StatusOK},
		CondFunc: func(req *http.Request) bool {
			called = true
			cname := req.FormValue("cname") == "corey.evergrey.mycompany.com"
			method := req.Method == "POST"
			url := strings.HasSuffix(req.URL.Path, "/apps/corey/cname")
			contentType := req.Header.Get("Content-Type") == "application/x-www-form-urlencoded"
			return method && url && cname && contentType
		},
	}
	client := cmd.NewClient(&http.Client{Transport: trans}, nil, manager)
	err := (&CnameAdd{cmd.GuessingCommand{G: fake}}).Run(&context, client)
	c.Assert(err, check.IsNil)
	c.Assert(called, check.Equals, true)
	c.Assert(stdout.String(), check.Equals, "cname successfully defined.\n")
}

func (s *S) TestAddCNameFailure(c *check.C) {
	var stdout, stderr bytes.Buffer
	context := cmd.Context{
		Stdout: &stdout,
		Stderr: &stderr,
		Args:   []string{"masterplan.evergrey.mycompany.com"},
	}
	trans := &cmdtest.Transport{Message: "Invalid cname", Status: http.StatusPreconditionFailed}
	client := cmd.NewClient(&http.Client{Transport: trans}, nil, manager)
	command := CnameAdd{}
	command.Flags().Parse(true, []string{"-a", "masterplan"})
	err := command.Run(&context, client)
	c.Assert(err, check.NotNil)
	c.Assert(err.Error(), check.Equals, "Invalid cname")
}

func (s *S) TestAddCNameInfo(c *check.C) {
	c.Assert((&CnameAdd{}).Info(), check.NotNil)
}

func (s *S) TestAddCNameIsAFlaggedCommand(c *check.C) {
	var _ cmd.FlaggedCommand = &CnameAdd{}
}

func (s *S) TestRemoveCName(c *check.C) {
	var (
		called         bool
		stdout, stderr bytes.Buffer
	)
	context := cmd.Context{
		Stdout: &stdout,
		Stderr: &stderr,
	}
	trans := &cmdtest.ConditionalTransport{
		Transport: cmdtest.Transport{Message: "Restarted", Status: http.StatusOK},
		CondFunc: func(req *http.Request) bool {
			called = true
			method := req.Method == http.MethodDelete
			url := strings.HasSuffix(req.URL.Path, "/apps/death/cname")
			return method && url
		},
	}
	client := cmd.NewClient(&http.Client{Transport: trans}, nil, manager)
	command := CnameRemove{}
	command.Flags().Parse(true, []string{"--app", "death"})
	err := command.Run(&context, client)
	c.Assert(err, check.IsNil)
	c.Assert(called, check.Equals, true)
	c.Assert(stdout.String(), check.Equals, "cname successfully undefined.\n")
}

func (s *S) TestRemoveCNameWithoutTheFlag(c *check.C) {
	var (
		called         bool
		stdout, stderr bytes.Buffer
	)
	context := cmd.Context{
		Stdout: &stdout,
		Stderr: &stderr,
	}
	fake := &cmdtest.FakeGuesser{Name: "corey"}
	trans := &cmdtest.ConditionalTransport{
		Transport: cmdtest.Transport{Message: "Restarted", Status: http.StatusOK},
		CondFunc: func(req *http.Request) bool {
			called = true
			method := req.Method == http.MethodDelete
			url := strings.HasSuffix(req.URL.Path, "/apps/corey/cname")
			return method && url
		},
	}
	client := cmd.NewClient(&http.Client{Transport: trans}, nil, manager)
	err := (&CnameRemove{cmd.GuessingCommand{G: fake}}).Run(&context, client)
	c.Assert(err, check.IsNil)
	c.Assert(called, check.Equals, true)
	c.Assert(stdout.String(), check.Equals, "cname successfully undefined.\n")
}

func (s *S) TestRemoveCNameInfo(c *check.C) {
	c.Assert((&CnameRemove{}).Info(), check.NotNil)
}

func (s *S) TestRemoveCNameIsAFlaggedCommand(c *check.C) {
	var _ cmd.FlaggedCommand = &CnameRemove{}
}

func (s *S) TestAppStartInfo(c *check.C) {
	c.Assert((&AppStart{}).Info(), check.NotNil)
}

func (s *S) TestAppStart(c *check.C) {
	var (
		called         bool
		stdout, stderr bytes.Buffer
	)
	context := cmd.Context{
		Stdout: &stdout,
		Stderr: &stderr,
	}
	expectedOut := "-- started --"
	msg := io.SimpleJsonMessage{Message: expectedOut}
	result, err := json.Marshal(msg)
	c.Assert(err, check.IsNil)
	trans := &cmdtest.ConditionalTransport{
		Transport: cmdtest.Transport{Message: string(result), Status: http.StatusOK},
		CondFunc: func(req *http.Request) bool {
			called = true
			c.Assert(req.FormValue("process"), check.Equals, "worker")
			return strings.HasSuffix(req.URL.Path, "/apps/handful_of_nothing/start") && req.Method == "POST"
		},
	}
	client := cmd.NewClient(&http.Client{Transport: trans}, nil, manager)
	command := AppStart{}
	command.Flags().Parse(true, []string{"--app", "handful_of_nothing", "--process", "worker"})
	err = command.Run(&context, client)
	c.Assert(err, check.IsNil)
	c.Assert(called, check.Equals, true)
	c.Assert(stdout.String(), check.Equals, expectedOut)
}

func (s *S) TestAppStartWithoutTheFlag(c *check.C) {
	var (
		called         bool
		stdout, stderr bytes.Buffer
	)
	context := cmd.Context{
		Stdout: &stdout,
		Stderr: &stderr,
	}
	expectedOut := "-- started --"
	msg := io.SimpleJsonMessage{Message: expectedOut}
	result, err := json.Marshal(msg)
	c.Assert(err, check.IsNil)
	trans := &cmdtest.ConditionalTransport{
		Transport: cmdtest.Transport{Message: string(result), Status: http.StatusOK},
		CondFunc: func(req *http.Request) bool {
			called = true
			return strings.HasSuffix(req.URL.Path, "/apps/motorbreath/start") && req.Method == "POST"
		},
	}
	client := cmd.NewClient(&http.Client{Transport: trans}, nil, manager)
	fake := &cmdtest.FakeGuesser{Name: "motorbreath"}
	command := AppStart{GuessingCommand: cmd.GuessingCommand{G: fake}}
	command.Flags().Parse(true, nil)
	err = command.Run(&context, client)
	c.Assert(err, check.IsNil)
	c.Assert(called, check.Equals, true)
	c.Assert(stdout.String(), check.Equals, expectedOut)
}

func (s *S) TestAppStartIsAFlaggedCommand(c *check.C) {
	var _ cmd.FlaggedCommand = &AppStart{}
}

func (s *S) TestUnitPort(c *check.C) {
	var tests = []struct {
		unit *unit
		port string
	}{
		{&unit{Address: &url.URL{Host: "localhost:4040"}}, "4040"},
		{&unit{Address: &url.URL{Host: "localhost"}}, ""},
		{&unit{}, ""},
	}
	for _, t := range tests {
		c.Check(t.unit.Port(), check.Equals, t.port)
	}
}

func (s *S) TestUnitHost(c *check.C) {
	var tests = []struct {
		unit *unit
		host string
	}{
		{&unit{Address: &url.URL{Host: "localhost:4040"}}, "localhost"},
		{&unit{}, ""},
	}
	for _, t := range tests {
		c.Check(t.unit.Host(), check.Equals, t.host)
	}
}

func (s *S) TestUnitAvailable(c *check.C) {
	u := &unit{Status: "started"}
	c.Assert(u.Available(), check.Equals, true)
	u = &unit{Status: "down"}
	c.Assert(u.Available(), check.Equals, false)
}

func (s *S) TestAppStopInfo(c *check.C) {
	c.Assert((&AppStop{}).Info(), check.NotNil)
}

func (s *S) TestAppStop(c *check.C) {
	var (
		called         bool
		stdout, stderr bytes.Buffer
	)
	context := cmd.Context{
		Stdout: &stdout,
		Stderr: &stderr,
	}
	expectedOut := "-- stopped --"
	msg := io.SimpleJsonMessage{Message: expectedOut}
	result, err := json.Marshal(msg)
	c.Assert(err, check.IsNil)
	trans := &cmdtest.ConditionalTransport{
		Transport: cmdtest.Transport{Message: string(result), Status: http.StatusOK},
		CondFunc: func(req *http.Request) bool {
			called = true
			c.Assert(req.FormValue("process"), check.Equals, "worker")
			return strings.HasSuffix(req.URL.Path, "/apps/handful_of_nothing/stop") && req.Method == "POST"
		},
	}
	client := cmd.NewClient(&http.Client{Transport: trans}, nil, manager)
	command := AppStop{}
	command.Flags().Parse(true, []string{"--app", "handful_of_nothing", "--process", "worker"})
	err = command.Run(&context, client)
	c.Assert(err, check.IsNil)
	c.Assert(called, check.Equals, true)
	c.Assert(stdout.String(), check.Equals, expectedOut)
}

func (s *S) TestAppStopWithoutTheFlag(c *check.C) {
	var (
		called         bool
		stdout, stderr bytes.Buffer
	)
	context := cmd.Context{
		Stdout: &stdout,
		Stderr: &stderr,
	}
	expectedOut := "-- stopped --"
	msg := io.SimpleJsonMessage{Message: expectedOut}
	result, err := json.Marshal(msg)
	c.Assert(err, check.IsNil)
	trans := &cmdtest.ConditionalTransport{
		Transport: cmdtest.Transport{Message: string(result), Status: http.StatusOK},
		CondFunc: func(req *http.Request) bool {
			called = true
			return strings.HasSuffix(req.URL.Path, "/apps/motorbreath/stop") && req.Method == "POST"
		},
	}
	client := cmd.NewClient(&http.Client{Transport: trans}, nil, manager)
	fake := &cmdtest.FakeGuesser{Name: "motorbreath"}
	command := AppStop{GuessingCommand: cmd.GuessingCommand{G: fake}}
	command.Flags().Parse(true, nil)
	err = command.Run(&context, client)
	c.Assert(err, check.IsNil)
	c.Assert(called, check.Equals, true)
	c.Assert(stdout.String(), check.Equals, expectedOut)
}

func (s *S) TestAppStopIsAFlaggedCommand(c *check.C) {
	var _ cmd.FlaggedCommand = &AppStop{}
}

func (s *S) TestUnitAdd(c *check.C) {
	var stdout, stderr bytes.Buffer
	var called bool
	context := cmd.Context{
		Args:   []string{"3"},
		Stdout: &stdout,
		Stderr: &stderr,
	}
	expectedOut := "-- added unit --"
	msg := io.SimpleJsonMessage{Message: expectedOut}
	result, err := json.Marshal(msg)
	c.Assert(err, check.IsNil)
	trans := &cmdtest.ConditionalTransport{
		Transport: cmdtest.Transport{Message: string(result), Status: http.StatusOK},
		CondFunc: func(req *http.Request) bool {
			called = true
			c.Assert(req.FormValue("process"), check.Equals, "p1")
			c.Assert(req.FormValue("units"), check.Equals, "3")
			return strings.HasSuffix(req.URL.Path, "/apps/radio/units") && req.Method == "PUT"
		},
	}
	client := cmd.NewClient(&http.Client{Transport: trans}, nil, manager)
	command := UnitAdd{}
	command.Flags().Parse(true, []string{"-a", "radio", "-p", "p1"})
	err = command.Run(&context, client)
	c.Assert(err, check.IsNil)
	c.Assert(called, check.Equals, true)
	c.Assert(stdout.String(), check.Equals, expectedOut)
}

func (s *S) TestUnitAddFailure(c *check.C) {
	var stdout, stderr bytes.Buffer
	context := cmd.Context{
		Args:   []string{"3"},
		Stdout: &stdout,
		Stderr: &stderr,
	}
	msg := io.SimpleJsonMessage{Error: "errored msg"}
	result, err := json.Marshal(msg)
	c.Assert(err, check.IsNil)
	client := cmd.NewClient(&http.Client{Transport: &cmdtest.Transport{Message: string(result), Status: 200}}, nil, manager)
	command := UnitAdd{}
	command.Flags().Parse(true, []string{"-a", "radio"})
	err = command.Run(&context, client)
	c.Assert(err, check.NotNil)
	c.Assert(err.Error(), check.Equals, "errored msg")
}

func (s *S) TestUnitAddInfo(c *check.C) {
	c.Assert((&UnitAdd{}).Info(), check.NotNil)
}

func (s *S) TestUnitAddIsFlaggedACommand(c *check.C) {
	var _ cmd.FlaggedCommand = &UnitAdd{}
}

func (s *S) TestUnitRemove(c *check.C) {
	var stdout, stderr bytes.Buffer
	var called bool
	context := cmd.Context{
		Args:   []string{"2"},
		Stdout: &stdout,
		Stderr: &stderr,
	}
	expectedOut := "-- removed unit --"
	msg := io.SimpleJsonMessage{Message: expectedOut}
	result, err := json.Marshal(msg)
	c.Assert(err, check.IsNil)
	trans := &cmdtest.ConditionalTransport{
		Transport: cmdtest.Transport{Message: string(result), Status: http.StatusOK},
		CondFunc: func(req *http.Request) bool {
			called = true
			c.Assert(req.FormValue("process"), check.Equals, "web1")
			c.Assert(req.FormValue("units"), check.Equals, "2")
			return strings.HasSuffix(req.URL.Path, "/apps/vapor/units") && req.Method == http.MethodDelete
		},
	}
	client := cmd.NewClient(&http.Client{Transport: trans}, nil, manager)
	command := UnitRemove{}
	command.Flags().Parse(true, []string{"-a", "vapor", "-p", "web1"})
	err = command.Run(&context, client)
	c.Assert(err, check.IsNil)
	c.Assert(called, check.Equals, true)
	c.Assert(stdout.String(), check.Equals, "-- removed unit --")
}

func (s *S) TestUnitRemoveFailure(c *check.C) {
	var stdout, stderr bytes.Buffer
	context := cmd.Context{
		Args:   []string{"1"},
		Stdout: &stdout,
		Stderr: &stderr,
	}
	client := cmd.NewClient(&http.Client{
		Transport: &cmdtest.Transport{Message: "Failed to remove.", Status: 500},
	}, nil, manager)
	command := UnitRemove{}
	command.Flags().Parse(true, []string{"-a", "vapor"})
	err := command.Run(&context, client)
	c.Assert(err, check.NotNil)
	c.Assert(err.Error(), check.Equals, "Failed to remove.")
}

func (s *S) TestUnitRemoveInfo(c *check.C) {
	c.Assert((&UnitRemove{}).Info(), check.NotNil)
}

func (s *S) TestUnitRemoveIsACommand(c *check.C) {
	var _ cmd.Command = &UnitRemove{}
}<|MERGE_RESOLUTION|>--- conflicted
+++ resolved
@@ -466,23 +466,15 @@
 			req.ParseForm()
 			tags := len(req.Form["tag"]) == 2 && req.Form["tag"][0] == "tag 1" && req.Form["tag"][1] == "tag 2"
 			router := req.FormValue("router") == "router"
-<<<<<<< HEAD
 			platform := req.FormValue("platform") == "python"
-			return url && method && description && tags && router && platform
-=======
 			routerOpts := req.FormValue("routeropts.opt1") == "val1" && req.FormValue("routeropts.opt2") == "val2"
-			return url && method && description && tags && router && routerOpts
->>>>>>> 1270bce2
+			return url && method && description && tags && router && routerOpts && platform
 		},
 	}
 	client := cmd.NewClient(&http.Client{Transport: trans}, nil, manager)
 	command := AppUpdate{}
-<<<<<<< HEAD
-	command.Flags().Parse(true, []string{"-d", "description of my app", "-a", "ble", "-r", "router", "-l", "python", "-g", "tag 1", "-g", "tag 2"})
-=======
-	command.Flags().Parse(true, []string{"-d", "description of my app", "-a", "ble", "-r", "router", "-g", "tag 1", "-g", "tag 2",
+	command.Flags().Parse(true, []string{"-d", "description of my app", "-a", "ble", "-r", "router", "-l", "python", "-g", "tag 1", "-g", "tag 2",
 		"--router-opts", "opt1=val1", "--router-opts", "opt2=val2"})
->>>>>>> 1270bce2
 	err := command.Run(&context, client)
 	c.Assert(err, check.IsNil)
 	c.Assert(stdout.String(), check.Equals, expected)
