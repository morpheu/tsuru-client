// Copyright 2014 tsuru-client authors. All rights reserved.
// Use of this source code is governed by a BSD-style
// license that can be found in the LICENSE file.

package main

import (
	"os"

	"github.com/tsuru/tsuru/cmd"
	"github.com/tsuru/tsuru/cmd/tsuru-base"
)

const (
<<<<<<< HEAD
	version = "0.11.1"
=======
	version = "0.11.2"
>>>>>>> 170a5378
	header  = "Supported-Tsuru"
)

func buildManager(name string) *cmd.Manager {
	lookup := func(context *cmd.Context) error {
		command := plugin{}
		return command.Run(context, nil)
	}
	m := cmd.BuildBaseManager(name, version, header, lookup)
	m.Register(&tsuru.AppRun{})
	m.Register(&tsuru.AppInfo{})
	m.Register(&AppCreate{})
	m.Register(&AppRemove{})
	m.Register(&UnitAdd{})
	m.Register(&UnitRemove{})
	m.Register(tsuru.AppList{})
	m.Register(&tsuru.AppLog{})
	m.Register(&tsuru.AppGrant{})
	m.Register(&tsuru.AppRevoke{})
	m.Register(&tsuru.AppRestart{})
	m.Register(&tsuru.AppStart{})
	m.Register(&tsuru.AppStop{})
	m.Register(&tsuru.AddCName{})
	m.Register(&tsuru.RemoveCName{})
	m.Register(&tsuru.EnvGet{})
	m.Register(&tsuru.EnvSet{})
	m.Register(&tsuru.EnvUnset{})
	m.Register(&KeyAdd{})
	m.Register(&KeyRemove{})
	m.Register(tsuru.ServiceList{})
	m.Register(&tsuru.ServiceAdd{})
	m.Register(&tsuru.ServiceRemove{})
	m.Register(tsuru.ServiceDoc{})
	m.Register(tsuru.ServiceInfo{})
	m.Register(tsuru.ServiceInstanceStatus{})
	m.Register(&tsuru.ServiceBind{})
	m.Register(&tsuru.ServiceUnbind{})
	m.Register(platformList{})
	m.Register(&pluginInstall{})
	m.Register(&pluginRemove{})
	m.Register(&pluginList{})
	m.Register(&Swap{})
	m.Register(&deploy{})
	return m
}

func main() {
	name := cmd.ExtractProgramName(os.Args[0])
	manager := buildManager(name)
	manager.Run(os.Args[1:])
}<|MERGE_RESOLUTION|>--- conflicted
+++ resolved
@@ -12,11 +12,7 @@
 )
 
 const (
-<<<<<<< HEAD
-	version = "0.11.1"
-=======
 	version = "0.11.2"
->>>>>>> 170a5378
 	header  = "Supported-Tsuru"
 )
 
